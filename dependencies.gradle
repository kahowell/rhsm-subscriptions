// By keeping dependencies in this file, they get picked up by dependabot reliably
// inspired by mockito's gradle structure, which dependabot uses as a test case

// Repeating repositories here allows dependabot to use them to check for updates
buildscript {
  repositories {
      mavenCentral()
      maven { url "https://plugins.gradle.org/m2/" }
      maven { url "https://packages.confluent.io/maven/" }
      maven { url "https://splunk.jfrog.io/splunk/ext-releases-local" }
  }
}

ext {
    quarkusVersion='3.6.4'
    springVersion='3.2.1'
    libraries = [:]
    plugins = []
}

// these are the plugin artifact IDs, which can be found on plugins.gradle.org
// buildSrc/build.gradle adds them to the gradle classpath
ext.plugins = [
        "com.adarshr:gradle-test-logger-plugin:4.0.0",
        "com.diffplug.spotless:spotless-plugin-gradle:6.23.3",
        "com.netflix.nebula:nebula-release-plugin:18.0.8",
        "io.quarkus:gradle-application-plugin:${quarkusVersion}",
        // swagger-parser manually upgraded for compatibility with snakeyaml 2.0
        // see https://github.com/OpenAPITools/openapi-generator/issues/15876
        "io.swagger.parser.v3:swagger-parser:2.1.19",
        "org.jsonschema2pojo:jsonschema2pojo-gradle-plugin:1.2.1",
        "org.liquibase:liquibase-gradle-plugin:2.2.1",
        "org.kordamp.gradle:jandex-gradle-plugin:1.1.0",
<<<<<<< HEAD
        "org.openapitools:openapi-generator-gradle-plugin:7.2.0",
        "org.springframework.boot:spring-boot-gradle-plugin:3.2.1",
=======
        "org.openapitools:openapi-generator-gradle-plugin:7.1.0",
        "org.springframework.boot:spring-boot-gradle-plugin:${springVersion}",
>>>>>>> 3d17b067
        "org.sonarsource.scanner.gradle:sonarqube-gradle-plugin:4.4.1.3373",
]

// BOMs
libraries["quarkus-bom"] = "io.quarkus.platform:quarkus-bom:${quarkusVersion}"
libraries["spring-boot-dependencies"] = "org.springframework.boot:spring-boot-dependencies:${springVersion}"

// Individual libraries
libraries["annotation-api"] = "jakarta.annotation:jakarta.annotation-api:2.1.1"
libraries["awssdk-bom"] = "software.amazon.awssdk:bom:2.22.9"
libraries["clowder-quarkus-config-source"] = "com.redhat.cloud.common:clowder-quarkus-config-source:2.0.0"
libraries["guava"] = "com.google.guava:guava:33.0.0-jre"
libraries["commons-lang3"] = "org.apache.commons:commons-lang3:3.14.0"
libraries["hamcrest-all"] = "org.hamcrest:hamcrest-all:1.3"
libraries["jackson-databind-nullable"] = "org.openapitools:jackson-databind-nullable:0.2.6"
libraries["janino"] = "org.codehaus.janino:janino:3.1.11"
libraries["jakarta-ws-rs"] = "jakarta.ws.rs:jakarta.ws.rs-api:3.1.0"
libraries["jgit"] = "org.eclipse.jgit:org.eclipse.jgit:6.8.0.202311291450-r"
libraries["jsr305"] = "com.google.code.findbugs:jsr305:3.0.2"
libraries["junit-jupiter"] = "org.junit.jupiter:junit-jupiter:5.10.1"
libraries["lombok"] = "org.projectlombok:lombok:1.18.30"
libraries["lombok-mapstruct-binding"] = "org.projectlombok:lombok-mapstruct-binding:0.2.0"
libraries["mapstruct"] = "org.mapstruct:mapstruct:1.5.5.Final"
libraries["mapstruct-processor"] = "org.mapstruct:mapstruct-processor:1.5.5.Final"
// overridden to address CVE-2023-44487
libraries["netty-codec-http2"] = "io.netty:netty-codec-http2:4.1.104.Final"
libraries["quarkus-logging-logback"] = "io.quarkiverse.logging.logback:quarkus-logging-logback:1.1.2"
libraries["quarkus-logging-splunk"] = "io.quarkiverse.logging.splunk:quarkus-logging-splunk:3.1.3"
libraries["resilience4j-spring-boot2"] = "io.github.resilience4j:resilience4j-spring-boot2:2.2.0"
libraries["resteasy-jackson2-provider"] = "org.jboss.resteasy:resteasy-jackson2-provider:6.2.6.Final"
libraries["jackson-annotations"] = "com.fasterxml.jackson.core:jackson-annotations:2.16.1"
libraries["jakarta-validation-api"] = "jakarta.validation:jakarta.validation-api:3.0.2"
libraries["resteasy-client"] = "org.jboss.resteasy:resteasy-client:6.2.6.Final"
libraries["resteasy-multipart-provider"] = "org.jboss.resteasy:resteasy-multipart-provider:6.2.6.Final"
libraries["resteasy-spring-boot-starter"] = "org.jboss.resteasy:resteasy-servlet-spring-boot-starter:6.0.4.Final"
libraries["resteasy-validator-provider"] = "org.jboss.resteasy:resteasy-validator-provider:6.2.6.Final"
libraries["splunk-library-javalogging"] = "com.splunk.logging:splunk-library-javalogging:1.11.8"
libraries["swagger-annotations"] = "io.swagger:swagger-annotations:1.6.12"
libraries["swagger-ui"] = "org.webjars:swagger-ui:5.10.3"
libraries["webjars-locator"] = "org.webjars:webjars-locator:0.50"
libraries["wiremock"] = "com.github.tomakehurst:wiremock-standalone:3.0.1"
libraries["awaitility"] = "org.awaitility:awaitility:4.2.0"
libraries["splunk-otel-agent"] = 'com.splunk:splunk-otel-javaagent:1.30.0'
libraries["testcontainers-postgresql"] = 'org.testcontainers:postgresql:1.19.3'<|MERGE_RESOLUTION|>--- conflicted
+++ resolved
@@ -31,13 +31,8 @@
         "org.jsonschema2pojo:jsonschema2pojo-gradle-plugin:1.2.1",
         "org.liquibase:liquibase-gradle-plugin:2.2.1",
         "org.kordamp.gradle:jandex-gradle-plugin:1.1.0",
-<<<<<<< HEAD
         "org.openapitools:openapi-generator-gradle-plugin:7.2.0",
-        "org.springframework.boot:spring-boot-gradle-plugin:3.2.1",
-=======
-        "org.openapitools:openapi-generator-gradle-plugin:7.1.0",
         "org.springframework.boot:spring-boot-gradle-plugin:${springVersion}",
->>>>>>> 3d17b067
         "org.sonarsource.scanner.gradle:sonarqube-gradle-plugin:4.4.1.3373",
 ]
 

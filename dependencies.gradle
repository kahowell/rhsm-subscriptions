// By keeping dependencies in this file, they get picked up by dependabot reliably
// inspired by mockito's gradle structure, which dependabot uses as a test case

// Repeating repositories here allows dependabot to use them to check for updates
buildscript {
  repositories {
      mavenCentral()
      maven { url "https://plugins.gradle.org/m2/" }
      maven { url "https://packages.confluent.io/maven/" }
      maven { url "https://splunk.jfrog.io/splunk/ext-releases-local" }
  }
}

ext {
    libraries = [:]
    plugins = []
}

// these are the plugin artifact IDs, which can be found on plugins.gradle.org
// buildSrc/build.gradle adds them to the gradle classpath
ext.plugins = [
<<<<<<< HEAD
        "com.adarshr:gradle-test-logger-plugin:3.0.0",
        "com.diffplug.spotless:spotless-plugin-gradle:6.4.0",
=======
        "com.adarshr:gradle-test-logger-plugin:3.2.0",
        "com.commercehub.gradle.plugin:gradle-avro-plugin:0.9.1",
        "com.diffplug.spotless:spotless-plugin-gradle:6.4.1",
>>>>>>> c258aa07
        "com.github.davidmc24.gradle.plugin:gradle-avro-plugin:1.3.0",
        "com.netflix.nebula:nebula-release-plugin:16.0.0",
        "de.undercouch:gradle-download-task:5.0.4",
        "io.quarkus:gradle-application-plugin:2.7.5.Final",
        "io.spring.gradle:dependency-management-plugin:1.0.11.RELEASE",
        "org.jsonschema2pojo:jsonschema2pojo-gradle-plugin:1.1.1",
        "org.openapitools:openapi-generator-gradle-plugin:5.4.0",
        "org.sonarsource.scanner.gradle:sonarqube-gradle-plugin:3.3",
        "org.springframework.boot:spring-boot-gradle-plugin:2.6.6",
]

libraries["annotation-api"] = "javax.annotation:javax.annotation-api:1.3.2"
libraries["avro"] = "org.apache.avro:avro:1.11.0"
libraries["clowder-quarkus-config-source"] = "com.redhat.cloud.common:clowder-quarkus-config-source:1.0.0"
libraries["guava"] = "com.google.guava:guava:31.1-jre"
libraries["hawtio-springboot"] = "io.hawt:hawtio-springboot:2.14.5"
libraries["jackson-databind-nullable"] = "org.openapitools:jackson-databind-nullable:0.2.2"
libraries["janino"] = "org.codehaus.janino:janino:3.1.6"
libraries["jboss-jaxrs-api_2.1_spec"] = "org.jboss.spec.javax.ws.rs:jboss-jaxrs-api_2.1_spec:2.0.2.Final"
libraries["jgit"] = "org.eclipse.jgit:org.eclipse.jgit:6.1.0.202203080745-r"
libraries["jsr305"] = "com.google.code.findbugs:jsr305:3.0.2"
libraries["junit-jupiter"] = "org.junit.jupiter:junit-jupiter:5.8.2"
libraries["kafka-avro-serializer"] = "io.confluent:kafka-avro-serializer:7.0.1"
libraries["lombok"] = "org.projectlombok:lombok:1.18.22"
libraries["quarkus-bom"] = "io.quarkus.platform:quarkus-bom:2.7.5.Final"
libraries["quarkus-logging-logback"] = "io.quarkiverse.logging.logback:quarkus-logging-logback:0.11.0"
libraries["resteasy-client"] = "org.jboss.resteasy:resteasy-client:3.6.3.Final"
libraries["resteasy-jackson2-provider"] = "org.jboss.resteasy:resteasy-jackson2-provider:3.6.3.Final"
libraries["resteasy-multipart-provider"] = "org.jboss.resteasy:resteasy-multipart-provider:3.6.3.Final"
libraries["resteasy-spring-boot-starter"] = "org.jboss.resteasy:resteasy-spring-boot-starter:3.9.1.Final"
libraries["resteasy-validator-provider-11"] = "org.jboss.resteasy:resteasy-validator-provider-11:3.6.3.Final"
libraries["splunk-library-javalogging"] = "com.splunk.logging:splunk-library-javalogging:1.11.4"
libraries["spring-boot-dependencies"] = "org.springframework.boot:spring-boot-dependencies:2.6.6"
libraries["swagger-annotations"] = "io.swagger:swagger-annotations:1.6.5"
libraries["swagger-ui"] = "org.webjars:swagger-ui:4.9.1"
libraries["webjars-locator"] = "org.webjars:webjars-locator:0.45"
libraries["wiremock-jre8"] = "com.github.tomakehurst:wiremock-jre8:2.32.0"<|MERGE_RESOLUTION|>--- conflicted
+++ resolved
@@ -19,14 +19,8 @@
 // these are the plugin artifact IDs, which can be found on plugins.gradle.org
 // buildSrc/build.gradle adds them to the gradle classpath
 ext.plugins = [
-<<<<<<< HEAD
-        "com.adarshr:gradle-test-logger-plugin:3.0.0",
-        "com.diffplug.spotless:spotless-plugin-gradle:6.4.0",
-=======
         "com.adarshr:gradle-test-logger-plugin:3.2.0",
-        "com.commercehub.gradle.plugin:gradle-avro-plugin:0.9.1",
         "com.diffplug.spotless:spotless-plugin-gradle:6.4.1",
->>>>>>> c258aa07
         "com.github.davidmc24.gradle.plugin:gradle-avro-plugin:1.3.0",
         "com.netflix.nebula:nebula-release-plugin:16.0.0",
         "de.undercouch:gradle-download-task:5.0.4",

--- conflicted
+++ resolved
@@ -57,21 +57,11 @@
     topics = {"${rhsm-subscriptions.tasks.topic}"})
 public class KafkaTaskQueueSchemaRegistryTest extends KafkaTaskQueueTester {
 
-<<<<<<< HEAD
 
-
-    @Test
-    public void testSendAndReceiveTaskMessage() throws InterruptedException {
-        runSendAndReceiveTaskMessageTest();
-    }
-
-    public static class TestingKafkaConfigurator extends KafkaConfigurator {
-=======
   @Test
   public void testSendAndReceiveTaskMessage() throws InterruptedException {
     runSendAndReceiveTaskMessageTest();
   }
->>>>>>> f58d327e
 
   public static class TestingKafkaConfigurator extends KafkaConfigurator {
 

--- conflicted
+++ resolved
@@ -57,6 +57,7 @@
 import java.util.function.Function;
 import java.util.stream.Collectors;
 
+
 @SpringBootTest
 @ActiveProfiles("test")
 @TestInstance(Lifecycle.PER_CLASS)
@@ -94,10 +95,6 @@
         // ACCOUNT 3 HOSTS
         Host host6 = createHost("inventory6", "account3");
 
-<<<<<<< HEAD
-        List<Host> toSave = Arrays.asList(host1, host2, host3, host4, host5, host6);
-        existingHostsByInventoryId = repo.saveAll(toSave).stream()
-=======
         Host host7 = createHost("inventory7", "account3");
         addBucketToHost(host7, RHEL, ServiceLevel.PREMIUM, Usage.PRODUCTION, HardwareMeasurementType.VIRTUAL);
 
@@ -108,25 +105,8 @@
         List<Host> toSave = Arrays.asList(hosts);
         existingHostsByInventoryId = repo.saveAll(toSave)
             .stream()
->>>>>>> 9c22d88e
             .collect(Collectors.toMap(Host::getInventoryId, host -> host));
         repo.flush();
-    }
-
-    private Host createHost(String inventoryId, String account) {
-        Host host = new Host(inventoryId,
-            "INSIGHTS_" + inventoryId,
-            account,
-            "ORG_" + account,
-            "SUBMAN_" + inventoryId
-        );
-        host.setSockets(1);
-        host.setCores(1);
-        return host;
-    }
-
-    private HostTallyBucket addBucketToHost(Host host, String productId, ServiceLevel sla, Usage usage) {
-        return host.addBucket(productId, sla, usage, true, 4, 2, HardwareMeasurementType.PHYSICAL);
     }
 
     @Test
@@ -159,25 +139,13 @@
         host.setCloudProvider(expCloudProvider);
         host.setHardwareType(expHardwareType);
 
-        host.addBucket(RHEL,
-            ServiceLevel.PREMIUM,
-            Usage.PRODUCTION,
-            false,
-            expSockets,
-            expCores,
-            expMeasurementType
-        );
+        host.addBucket(RHEL, ServiceLevel.PREMIUM, Usage.PRODUCTION, false, expSockets, expCores,
+            expMeasurementType);
 
         repo.saveAndFlush(host);
 
-        Page<TallyHostView> hosts = repo.getTallyHostViews(expAccount,
-            RHEL,
-            ServiceLevel.PREMIUM,
-            Usage.PRODUCTION,
-            0,
-            0,
-            PageRequest.of(0, 10)
-        );
+        Page<TallyHostView> hosts = repo.getTallyHostViews(expAccount, RHEL, ServiceLevel.PREMIUM,
+            Usage.PRODUCTION, 0, 0, PageRequest.of(0, 10));
         List<TallyHostView> found = hosts.stream().collect(Collectors.toList());
         assertEquals(1, found.size());
 
@@ -192,8 +160,7 @@
         assertEquals(expGuests, view.getNumberOfGuests().intValue());
         assertEquals(expSubId, view.getSubscriptionManagerId());
         assertEquals(expLastSeen.format(DateTimeFormatter.BASIC_ISO_DATE),
-            view.getLastSeen().format(DateTimeFormatter.BASIC_ISO_DATE)
-        );
+            view.getLastSeen().format(DateTimeFormatter.BASIC_ISO_DATE));
         assertEquals(expUnmappedGuest, view.isUnmappedGuest());
         assertEquals(expIsHypervisor, view.isHypervisor());
         assertEquals(expCloudProvider, view.getCloudProvider());
@@ -203,14 +170,8 @@
     @Test
     void testCreate() {
         Host host = new Host("INV1", "HOST1", "my_acct", "my_org", "sub_id");
-        host.addBucket("RHEL",
-            ServiceLevel.PREMIUM,
-            Usage.PRODUCTION,
-            false,
-            4,
-            2,
-            HardwareMeasurementType.PHYSICAL
-        );
+        host.addBucket("RHEL", ServiceLevel.PREMIUM, Usage.PRODUCTION, false, 4, 2,
+            HardwareMeasurementType.PHYSICAL);
         repo.saveAndFlush(host);
 
         Optional<Host> result = repo.findById(host.getId());
@@ -226,22 +187,10 @@
         host.setSockets(1);
         host.setCores(1);
 
-        host.addBucket("RHEL",
-            ServiceLevel.PREMIUM,
-            Usage.PRODUCTION,
-            false,
-            4,
-            2,
-            HardwareMeasurementType.PHYSICAL
-        );
-        host.addBucket("Satellite",
-            ServiceLevel.PREMIUM,
-            Usage.PRODUCTION,
-            true,
-            4,
-            2,
-            HardwareMeasurementType.PHYSICAL
-        );
+        host.addBucket("RHEL", ServiceLevel.PREMIUM, Usage.PRODUCTION, false, 4, 2,
+            HardwareMeasurementType.PHYSICAL);
+        host.addBucket("Satellite", ServiceLevel.PREMIUM, Usage.PRODUCTION, true, 4, 2,
+            HardwareMeasurementType.PHYSICAL);
         repo.saveAndFlush(host);
 
         Optional<Host> result = repo.findById(host.getId());
@@ -269,38 +218,19 @@
     @Transactional
     @Test
     void testFindHostsWhenAccountIsDifferent() {
-        Page<TallyHostView> hosts = repo.getTallyHostViews("account1",
-            RHEL,
-            ServiceLevel.PREMIUM,
-            Usage.PRODUCTION,
-            0,
-            0,
-            PageRequest.of(0, 10)
-        );
+        Page<TallyHostView> hosts = repo.getTallyHostViews("account1", RHEL, ServiceLevel.PREMIUM,
+            Usage.PRODUCTION, 0, 0, PageRequest.of(0, 10));
         List<TallyHostView> found = hosts.stream().collect(Collectors.toList());
 
         assertEquals(1, found.size());
         assertTallyHostView(found.get(0), "inventory1");
     }
 
-    private void assertTallyHostView(TallyHostView host, String inventoryId) {
-        assertNotNull(host);
-        assertEquals(inventoryId, host.getInventoryId());
-        assertEquals("INSIGHTS_" + inventoryId, host.getInsightsId());
-        assertEquals("SUBMAN_" + inventoryId, host.getSubscriptionManagerId());
-    }
-
     @Transactional
     @Test
     void testFindHostsWhenProductIsDifferent() {
-        Page<TallyHostView> hosts = repo.getTallyHostViews("account2",
-            COOL_PROD,
-            ServiceLevel.PREMIUM,
-            Usage.PRODUCTION,
-            0,
-            0,
-            PageRequest.of(0, 10)
-        );
+        Page<TallyHostView> hosts = repo.getTallyHostViews("account2", COOL_PROD, ServiceLevel.PREMIUM,
+            Usage.PRODUCTION, 0, 0, PageRequest.of(0, 10));
         List<TallyHostView> found = hosts.stream().collect(Collectors.toList());
 
         assertEquals(1, found.size());
@@ -310,14 +240,8 @@
     @Transactional
     @Test
     void testFindHostsWhenSLAIsDifferent() {
-        Page<TallyHostView> hosts = repo.getTallyHostViews("account2",
-            RHEL,
-            ServiceLevel.SELF_SUPPORT,
-            Usage.PRODUCTION,
-            0,
-            0,
-            PageRequest.of(0, 10)
-        );
+        Page<TallyHostView> hosts = repo.getTallyHostViews("account2", RHEL, ServiceLevel.SELF_SUPPORT,
+            Usage.PRODUCTION, 0, 0, PageRequest.of(0, 10));
         List<TallyHostView> found = hosts.stream().collect(Collectors.toList());
 
         assertEquals(1, found.size());
@@ -327,14 +251,8 @@
     @Transactional
     @Test
     void testFindHostsWhenUsageIsDifferent() {
-        Page<TallyHostView> hosts = repo.getTallyHostViews("account2",
-            RHEL,
-            ServiceLevel.SELF_SUPPORT,
-            Usage.DISASTER_RECOVERY,
-            0,
-            0,
-            PageRequest.of(0, 10)
-        );
+        Page<TallyHostView> hosts = repo.getTallyHostViews("account2", RHEL, ServiceLevel.SELF_SUPPORT,
+            Usage.DISASTER_RECOVERY, 0, 0, PageRequest.of(0, 10));
         List<TallyHostView> found = hosts.stream().collect(Collectors.toList());
 
         assertEquals(1, found.size());
@@ -349,8 +267,8 @@
         assertEquals("account3", existing.get().getAccountNumber());
 
         // When a host has no buckets, it will not be returned.
-        Page<TallyHostView> hosts = repo
-            .getTallyHostViews("account4", null, null, null, 0, 0, PageRequest.of(0, 10));
+        Page<TallyHostView> hosts = repo.getTallyHostViews("account4", null, null, null, 0, 0,
+            PageRequest.of(0, 10));
         assertEquals(0, hosts.stream().count());
     }
 
@@ -387,14 +305,8 @@
     @Transactional
     @Test
     void testCanSortByIdForImplicitSort() {
-        Page<TallyHostView> hosts = repo.getTallyHostViews("account2",
-            "RHEL",
-            ServiceLevel.PREMIUM,
-            Usage.PRODUCTION,
-            0,
-            0,
-            PageRequest.of(0, 10, Sort.Direction.ASC, "id")
-        );
+        Page<TallyHostView> hosts = repo.getTallyHostViews("account2", "RHEL", ServiceLevel.PREMIUM,
+            Usage.PRODUCTION, 0, 0, PageRequest.of(0, 10, Sort.Direction.ASC, "id"));
         List<TallyHostView> found = hosts.stream().collect(Collectors.toList());
 
         assertEquals(1, found.size());
@@ -404,18 +316,9 @@
     @Transactional
     @Test
     void testCanSortByDisplayName() {
-        Page<TallyHostView> hosts = repo.getTallyHostViews("account2",
-            "RHEL",
-            ServiceLevel.PREMIUM,
-            Usage.PRODUCTION,
-            0,
-            0,
-            PageRequest.of(0,
-                10,
-                Sort.Direction.ASC,
-                HostsResource.SORT_PARAM_MAPPING.get(HostReportSort.DISPLAY_NAME)
-            )
-        );
+        Page<TallyHostView> hosts = repo.getTallyHostViews("account2", "RHEL", ServiceLevel.PREMIUM,
+            Usage.PRODUCTION, 0, 0, PageRequest.of(0, 10, Sort.Direction.ASC,
+            HostsResource.SORT_PARAM_MAPPING.get(HostReportSort.DISPLAY_NAME)));
         List<TallyHostView> found = hosts.stream().collect(Collectors.toList());
 
         assertEquals(1, found.size());
@@ -437,15 +340,9 @@
     @Transactional
     @Test
     void testCanSortByCores() {
-        Page<TallyHostView> hosts = repo.getTallyHostViews("account2",
-            "RHEL",
-            ServiceLevel.PREMIUM,
-            Usage.PRODUCTION,
-            0,
-            0,
-            PageRequest
-                .of(0, 10, Sort.Direction.ASC, HostsResource.SORT_PARAM_MAPPING.get(HostReportSort.CORES))
-        );
+        Page<TallyHostView> hosts = repo.getTallyHostViews("account2", "RHEL", ServiceLevel.PREMIUM,
+            Usage.PRODUCTION, 0, 0, PageRequest.of(0, 10, Sort.Direction.ASC,
+            HostsResource.SORT_PARAM_MAPPING.get(HostReportSort.CORES)));
         List<TallyHostView> found = hosts.stream().collect(Collectors.toList());
 
         assertEquals(1, found.size());
@@ -455,15 +352,9 @@
     @Transactional
     @Test
     void testCanSortBySockets() {
-        Page<TallyHostView> hosts = repo.getTallyHostViews("account2",
-            "RHEL",
-            ServiceLevel.PREMIUM,
-            Usage.PRODUCTION,
-            0,
-            0,
-            PageRequest
-                .of(0, 10, Sort.Direction.ASC, HostsResource.SORT_PARAM_MAPPING.get(HostReportSort.SOCKETS))
-        );
+        Page<TallyHostView> hosts = repo.getTallyHostViews("account2", "RHEL", ServiceLevel.PREMIUM,
+            Usage.PRODUCTION, 0, 0, PageRequest.of(0, 10, Sort.Direction.ASC,
+            HostsResource.SORT_PARAM_MAPPING.get(HostReportSort.SOCKETS)));
         List<TallyHostView> found = hosts.stream().collect(Collectors.toList());
 
         assertEquals(1, found.size());
@@ -473,15 +364,9 @@
     @Transactional
     @Test
     void testCanSortByLastSeen() {
-        Page<TallyHostView> hosts = repo.getTallyHostViews("account2",
-            "RHEL",
-            ServiceLevel.PREMIUM,
-            Usage.PRODUCTION,
-            0,
-            0,
-            PageRequest
-                .of(0, 10, Sort.Direction.ASC, HostsResource.SORT_PARAM_MAPPING.get(HostReportSort.LAST_SEEN))
-        );
+        Page<TallyHostView> hosts = repo.getTallyHostViews("account2", "RHEL", ServiceLevel.PREMIUM,
+            Usage.PRODUCTION, 0, 0, PageRequest.of(0, 10, Sort.Direction.ASC,
+            HostsResource.SORT_PARAM_MAPPING.get(HostReportSort.LAST_SEEN)));
         List<TallyHostView> found = hosts.stream().collect(Collectors.toList());
 
         assertEquals(1, found.size());
@@ -491,18 +376,9 @@
     @Transactional
     @Test
     void testCanSortByHardwareType() {
-        Page<TallyHostView> hosts = repo.getTallyHostViews("account2",
-            "RHEL",
-            ServiceLevel.PREMIUM,
-            Usage.PRODUCTION,
-            0,
-            0,
-            PageRequest.of(0,
-                10,
-                Sort.Direction.ASC,
-                HostsResource.SORT_PARAM_MAPPING.get(HostReportSort.HARDWARE_TYPE)
-            )
-        );
+        Page<TallyHostView> hosts = repo.getTallyHostViews("account2", "RHEL", ServiceLevel.PREMIUM,
+            Usage.PRODUCTION, 0, 0, PageRequest.of(0, 10, Sort.Direction.ASC,
+            HostsResource.SORT_PARAM_MAPPING.get(HostReportSort.HARDWARE_TYPE)));
         List<TallyHostView> found = hosts.stream().collect(Collectors.toList());
 
         assertEquals(1, found.size());
@@ -531,46 +407,24 @@
         host1.setCores(1);
         host1.setNumOfGuests(4);
 
-        host1.addBucket("RHEL",
-            ServiceLevel.PREMIUM,
-            Usage.PRODUCTION,
-            true,
-            4,
-            2,
-            HardwareMeasurementType.PHYSICAL
-        );
-        host1.addBucket("RHEL",
-            ServiceLevel.PREMIUM,
-            Usage.PRODUCTION,
-            false,
-            10,
-            5,
-            HardwareMeasurementType.VIRTUAL
-        );
-        host1.addBucket("Satellite",
-            ServiceLevel.PREMIUM,
-            Usage.PRODUCTION,
-            true,
-            4,
-            2,
-            HardwareMeasurementType.PHYSICAL
-        );
-
-        List<Host> toPersist = Arrays.asList(host1,
+        host1.addBucket("RHEL", ServiceLevel.PREMIUM, Usage.PRODUCTION, true, 4, 2,
+            HardwareMeasurementType.PHYSICAL);
+        host1.addBucket("RHEL", ServiceLevel.PREMIUM, Usage.PRODUCTION, false, 10, 5,
+            HardwareMeasurementType.VIRTUAL);
+        host1.addBucket("Satellite", ServiceLevel.PREMIUM, Usage.PRODUCTION, true, 4, 2,
+            HardwareMeasurementType.PHYSICAL);
+
+
+        List<Host> toPersist = Arrays.asList(
+            host1,
             new Host("INV2", "HOST2", "my_acct", "my_org", "sub2_id"),
             new Host("INV3", "HOST3", "my_acct2", "another_org", "sub3_id")
         );
         repo.saveAll(toPersist);
         repo.flush();
 
-        Page<TallyHostView> results = repo.getTallyHostViews("my_acct",
-            "RHEL",
-            ServiceLevel.PREMIUM,
-            Usage.PRODUCTION,
-            0,
-            0,
-            PageRequest.of(0, 10)
-        );
+        Page<TallyHostView> results = repo.getTallyHostViews("my_acct", "RHEL", ServiceLevel.PREMIUM,
+            Usage.PRODUCTION, 0, 0, PageRequest.of(0, 10));
         Map<String, TallyHostView> hosts = results.getContent().stream()
             .collect(Collectors.toMap(TallyHostView::getHardwareMeasurementType, Function.identity()));
         assertEquals(2, hosts.size());
@@ -599,27 +453,15 @@
         host.setSockets(1);
         host.setCores(1);
 
-        host.addBucket("RHEL",
-            ServiceLevel.PREMIUM,
-            Usage.PRODUCTION,
-            true,
-            4,
-            2,
-            HardwareMeasurementType.PHYSICAL
-        );
+        host.addBucket("RHEL", ServiceLevel.PREMIUM, Usage.PRODUCTION, true, 4, 2,
+            HardwareMeasurementType.PHYSICAL);
 
         List<Host> toPersist = Collections.singletonList(host);
         repo.saveAll(toPersist);
         repo.flush();
 
-        Page<TallyHostView> results = repo.getTallyHostViews("my_acct",
-            "RHEL",
-            ServiceLevel.PREMIUM,
-            Usage.PRODUCTION,
-            0,
-            0,
-            PageRequest.of(0, 10)
-        );
+        Page<TallyHostView> results = repo.getTallyHostViews("my_acct", "RHEL", ServiceLevel.PREMIUM,
+            Usage.PRODUCTION, 0, 0, PageRequest.of(0, 10));
         Map<String, TallyHostView> hosts = results.getContent().stream()
             .collect(Collectors.toMap(TallyHostView::getHardwareMeasurementType, Function.identity()));
         assertEquals(1, hosts.size());
@@ -639,39 +481,21 @@
         Host coreHost = new Host("INV1", "HOST1", "my_acct", "my_org", "sub_id");
         coreHost.setSockets(0);
         coreHost.setCores(1);
-        coreHost.addBucket("RHEL",
-            ServiceLevel.PREMIUM,
-            Usage.PRODUCTION,
-            true,
-            0,
-            1,
-            HardwareMeasurementType.PHYSICAL
-        );
+        coreHost.addBucket("RHEL", ServiceLevel.PREMIUM, Usage.PRODUCTION, true, 0, 1,
+            HardwareMeasurementType.PHYSICAL);
 
         Host socketHost = new Host("INV2", "HOST2", "my_acct", "my_org", "sub_id");
         socketHost.setSockets(1);
         socketHost.setCores(0);
-        socketHost.addBucket("RHEL",
-            ServiceLevel.PREMIUM,
-            Usage.PRODUCTION,
-            true,
-            1,
-            0,
-            HardwareMeasurementType.PHYSICAL
-        );
+        socketHost.addBucket("RHEL", ServiceLevel.PREMIUM, Usage.PRODUCTION, true, 1, 0,
+            HardwareMeasurementType.PHYSICAL);
 
         List<Host> toPersist = Arrays.asList(coreHost, socketHost);
         repo.saveAll(toPersist);
         repo.flush();
 
-        Page<TallyHostView> results = repo.getTallyHostViews("my_acct",
-            "RHEL",
-            ServiceLevel.PREMIUM,
-            Usage.PRODUCTION,
-            0,
-            1,
-            PageRequest.of(0, 10)
-        );
+        Page<TallyHostView> results = repo.getTallyHostViews("my_acct", "RHEL", ServiceLevel.PREMIUM,
+            Usage.PRODUCTION, 0, 1, PageRequest.of(0, 10));
         Map<String, TallyHostView> hosts = results.getContent().stream()
             .collect(Collectors.toMap(TallyHostView::getHardwareMeasurementType, Function.identity()));
         assertEquals(1, hosts.size());
@@ -690,39 +514,21 @@
         Host coreHost = new Host("INV1", "HOST1", "my_acct", "my_org", "sub_id");
         coreHost.setSockets(0);
         coreHost.setCores(1);
-        coreHost.addBucket("RHEL",
-            ServiceLevel.PREMIUM,
-            Usage.PRODUCTION,
-            true,
-            0,
-            1,
-            HardwareMeasurementType.PHYSICAL
-        );
+        coreHost.addBucket("RHEL", ServiceLevel.PREMIUM, Usage.PRODUCTION, true, 0, 1,
+            HardwareMeasurementType.PHYSICAL);
 
         Host socketHost = new Host("INV2", "HOST2", "my_acct", "my_org", "sub_id");
         socketHost.setSockets(1);
         socketHost.setCores(0);
-        socketHost.addBucket("RHEL",
-            ServiceLevel.PREMIUM,
-            Usage.PRODUCTION,
-            true,
-            1,
-            0,
-            HardwareMeasurementType.PHYSICAL
-        );
+        socketHost.addBucket("RHEL", ServiceLevel.PREMIUM, Usage.PRODUCTION, true, 1, 0,
+            HardwareMeasurementType.PHYSICAL);
 
         List<Host> toPersist = Arrays.asList(coreHost, socketHost);
         repo.saveAll(toPersist);
         repo.flush();
 
-        Page<TallyHostView> results = repo.getTallyHostViews("my_acct",
-            "RHEL",
-            ServiceLevel.PREMIUM,
-            Usage.PRODUCTION,
-            1,
-            0,
-            PageRequest.of(0, 10)
-        );
+        Page<TallyHostView> results = repo.getTallyHostViews("my_acct", "RHEL", ServiceLevel.PREMIUM,
+            Usage.PRODUCTION, 1, 0, PageRequest.of(0, 10));
         Map<String, TallyHostView> hosts = results.getContent().stream()
             .collect(Collectors.toMap(TallyHostView::getHardwareMeasurementType, Function.identity()));
         assertEquals(1, hosts.size());
@@ -782,12 +588,21 @@
             null
         );
 
-<<<<<<< HEAD
         int expected = hosts.size();
         int actual = results.getContent().size();
 
         assertEquals(expected, actual);
-=======
+
+    }
+
+    private Host createHost(String inventoryId, String account) {
+        Host host = new Host(inventoryId, "INSIGHTS_" + inventoryId, account, "ORG_" + account,
+            "SUBMAN_" + inventoryId);
+        host.setSockets(1);
+        host.setCores(1);
+        return host;
+    }
+
     private HostTallyBucket addBucketToHost(Host host, String productId, ServiceLevel sla, Usage usage) {
         return addBucketToHost(host, productId, sla, usage, HardwareMeasurementType.PHYSICAL);
     }
@@ -796,7 +611,12 @@
         HardwareMeasurementType measurementType) {
         return host.addBucket(productId, sla, usage, true, 4, 2, measurementType);
     }
->>>>>>> 9c22d88e
-
-    }
+
+    private void assertTallyHostView(TallyHostView host, String inventoryId) {
+        assertNotNull(host);
+        assertEquals(inventoryId, host.getInventoryId());
+        assertEquals("INSIGHTS_" + inventoryId, host.getInsightsId());
+        assertEquals("SUBMAN_" + inventoryId, host.getSubscriptionManagerId());
+    }
+
 }
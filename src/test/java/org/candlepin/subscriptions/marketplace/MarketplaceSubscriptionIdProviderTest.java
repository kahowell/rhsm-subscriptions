/*
 * Copyright Red Hat, Inc.
 *
 * This program is free software: you can redistribute it and/or modify
 * it under the terms of the GNU General Public License as published by
 * the Free Software Foundation, either version 3 of the License, or
 * (at your option) any later version.
 *
 * This program is distributed in the hope that it will be useful,
 * but WITHOUT ANY WARRANTY; without even the implied warranty of
 * MERCHANTABILITY or FITNESS FOR A PARTICULAR PURPOSE.  See the
 * GNU General Public License for more details.
 *
 * You should have received a copy of the GNU General Public License
 * along with this program.  If not, see <https://www.gnu.org/licenses/>.
 *
 * Red Hat trademarks are not licensed under GPLv3. No permission is
 * granted to use or replicate Red Hat trademarks that are incorporated
 * in this software or its documentation.
 */
package org.candlepin.subscriptions.marketplace;

import static org.junit.jupiter.api.Assertions.*;
import static org.mockito.Mockito.*;

import java.time.OffsetDateTime;
import java.util.ArrayList;
import java.util.Collections;
import java.util.HashMap;
import java.util.List;
import java.util.Map;
import java.util.Optional;
import java.util.Set;
import org.candlepin.subscriptions.db.SubscriptionRepository;
import org.candlepin.subscriptions.db.model.ServiceLevel;
import org.candlepin.subscriptions.db.model.Subscription;
import org.candlepin.subscriptions.db.model.Usage;
import org.candlepin.subscriptions.files.ProductProfile;
import org.candlepin.subscriptions.files.ProductProfileRegistry;
import org.candlepin.subscriptions.subscription.SubscriptionSyncController;
import org.candlepin.subscriptions.tally.MetricUsageCollector;
import org.candlepin.subscriptions.tally.UsageCalculation;
import org.candlepin.subscriptions.tally.UsageCalculation.Key;
import org.junit.jupiter.api.BeforeEach;
import org.junit.jupiter.api.Test;
import org.junit.jupiter.api.extension.ExtendWith;
import org.mockito.Mock;
import org.mockito.junit.jupiter.MockitoExtension;
import org.springframework.beans.factory.annotation.Autowired;
import org.springframework.beans.factory.annotation.Qualifier;
import org.springframework.boot.test.context.SpringBootTest;
import org.springframework.boot.test.mock.mockito.MockBean;
import org.springframework.test.context.ActiveProfiles;

@SpringBootTest
@ExtendWith(MockitoExtension.class)
@ActiveProfiles({"marketplace", "worker", "test"})
class MarketplaceSubscriptionIdProviderTest {

<<<<<<< HEAD
    @MockBean
    private SubscriptionRepository repo;

    @MockBean
    private SubscriptionSyncController syncController;

    @MockBean
    private MarketplaceSubscriptionCollector collector;

    @MockBean
    private ProductProfileRegistry profileRegistry;

    @MockBean
    @Qualifier("OpenShiftMetricsUsageCollector")
    private MetricUsageCollector metricUsageCollector;

    @Mock
    private ProductProfile mockProfile;

    @Autowired
    private MarketplaceSubscriptionIdProvider idProvider;

    private OffsetDateTime rangeStart = OffsetDateTime.now().minusDays(5);
    private OffsetDateTime rangeEnd = OffsetDateTime.now().plusDays(5);

    @BeforeEach
    void setUp() {
        when(profileRegistry.findProfileForSwatchProductId(anyString())).thenReturn(mockProfile);
    }

    @Test
    void doesNotAllowReservedValuesInKey() {
        UsageCalculation.Key key1 = new Key(String.valueOf(1), ServiceLevel._ANY, Usage.PRODUCTION);
        UsageCalculation.Key key2 = new Key(String.valueOf(1), ServiceLevel.STANDARD, Usage._ANY);

        assertThrows(IllegalArgumentException.class, () -> idProvider.findSubscriptionId("1000", key1,
            rangeStart, rangeEnd));
        assertThrows(IllegalArgumentException.class, () -> idProvider.findSubscriptionId("1000", key2,
            rangeStart, rangeEnd));
    }

    @Test
    void findsSubscriptionId() {
        UsageCalculation.Key key = new Key(String.valueOf(1), ServiceLevel.STANDARD, Usage.PRODUCTION);
        Subscription s = new Subscription();
        s.setStartDate(OffsetDateTime.now().minusDays(7));
        s.setEndDate(OffsetDateTime.now().plusDays(7));
        s.setMarketplaceSubscriptionId("xyz");
        List<Subscription> result = Collections.singletonList(s);

        Map<String, Set<String>> roleMap = new HashMap<>();
        Set<String> ocpRoles = Set.of("ocp");
        roleMap.put(String.valueOf(1), ocpRoles);

        when(mockProfile.getRolesBySwatchProduct()).thenReturn(roleMap);
        when(repo.findSubscriptionByAccountAndUsageKey("1000", key, ocpRoles)).thenReturn(result);

        Optional<String> actual = idProvider.findSubscriptionId("1000", key, rangeStart, rangeEnd);
        assertEquals("xyz", actual.get());
    }

    @Test
    void memoizesSubscriptionId() {
        UsageCalculation.Key key = new Key(String.valueOf(1), ServiceLevel.STANDARD, Usage.PRODUCTION);
        Subscription s = new Subscription();
        s.setStartDate(OffsetDateTime.now().minusDays(7));
        s.setEndDate(OffsetDateTime.now().plusDays(7));
        s.setMarketplaceSubscriptionId("abc");
        List<Subscription> result = Collections.singletonList(s);

        Map<String, Set<String>> roleMap = new HashMap<>();
        Set<String> ocpRoles = Set.of("ocp");
        roleMap.put(String.valueOf(1), ocpRoles);

        when(mockProfile.getRolesBySwatchProduct()).thenReturn(roleMap);
        when(repo.findSubscriptionByAccountAndUsageKey("1000", key, ocpRoles))
            .thenReturn(new ArrayList<>())
            .thenReturn(result);

        Optional<String> actual = idProvider.findSubscriptionId("1000", key, rangeStart, rangeEnd);
        assertEquals("abc", actual.get());
        verify(collector).fetchSubscription("1000", key);
    }
=======
  @MockBean private SubscriptionRepository repo;

  @MockBean private SubscriptionSyncController syncController;

  @MockBean private MarketplaceSubscriptionCollector collector;

  @MockBean private ProductProfileRegistry profileRegistry;

  @Mock private ProductProfile mockProfile;

  @Autowired private MarketplaceSubscriptionIdProvider idProvider;

  private OffsetDateTime rangeStart = OffsetDateTime.now().minusDays(5);
  private OffsetDateTime rangeEnd = OffsetDateTime.now().plusDays(5);

  @BeforeEach
  void setUp() {
    when(profileRegistry.findProfileForSwatchProductId(anyString())).thenReturn(mockProfile);
  }

  @Test
  void doesNotAllowReservedValuesInKey() {
    UsageCalculation.Key key1 = new Key(String.valueOf(1), ServiceLevel._ANY, Usage.PRODUCTION);
    UsageCalculation.Key key2 = new Key(String.valueOf(1), ServiceLevel.STANDARD, Usage._ANY);

    assertThrows(
        IllegalArgumentException.class,
        () -> idProvider.findSubscriptionId("1000", "org1000", key1, rangeStart, rangeEnd));
    assertThrows(
        IllegalArgumentException.class,
        () -> idProvider.findSubscriptionId("1000", "org1000", key2, rangeStart, rangeEnd));
  }

  @Test
  void findsSubscriptionId() {
    UsageCalculation.Key key = new Key(String.valueOf(1), ServiceLevel.STANDARD, Usage.PRODUCTION);
    Subscription s = new Subscription();
    s.setStartDate(OffsetDateTime.now().minusDays(7));
    s.setEndDate(OffsetDateTime.now().plusDays(7));
    s.setMarketplaceSubscriptionId("xyz");
    List<Subscription> result = Collections.singletonList(s);

    Map<String, Set<String>> roleMap = new HashMap<>();
    Set<String> ocpRoles = Set.of("ocp");
    roleMap.put(String.valueOf(1), ocpRoles);

    when(mockProfile.getRolesBySwatchProduct()).thenReturn(roleMap);
    when(repo
            .findSubscriptionByAccountAndUsageKeyAndStartDateAndEndDateAndMarketplaceSubscriptionId(
                eq("1000"),
                eq(key),
                eq(ocpRoles),
                any(OffsetDateTime.class),
                any(OffsetDateTime.class)))
        .thenReturn(new ArrayList<>())
        .thenReturn(result);

    Optional<String> actual =
        idProvider.findSubscriptionId("1000", "org1000", key, rangeStart, rangeEnd);
    assertEquals("xyz", actual.get());
  }

  @Test
  void memoizesSubscriptionId() {
    UsageCalculation.Key key = new Key(String.valueOf(1), ServiceLevel.STANDARD, Usage.PRODUCTION);
    Subscription s = new Subscription();
    s.setStartDate(OffsetDateTime.now().minusDays(7));
    s.setEndDate(OffsetDateTime.now().plusDays(7));
    s.setMarketplaceSubscriptionId("abc");
    List<Subscription> result = Collections.singletonList(s);

    Map<String, Set<String>> roleMap = new HashMap<>();
    Set<String> ocpRoles = Set.of("ocp");
    roleMap.put(String.valueOf(1), ocpRoles);

    when(mockProfile.getRolesBySwatchProduct()).thenReturn(roleMap);
    when(repo
            .findSubscriptionByAccountAndUsageKeyAndStartDateAndEndDateAndMarketplaceSubscriptionId(
                eq("1000"),
                eq(key),
                eq(ocpRoles),
                any(OffsetDateTime.class),
                any(OffsetDateTime.class)))
        .thenReturn(new ArrayList<>())
        .thenReturn(result);

    Optional<String> actual =
        idProvider.findSubscriptionId("1000", "org1000", key, rangeStart, rangeEnd);
    assertEquals("abc", actual.get());

    verify(collector).requestSubscriptions("org1000");
  }
>>>>>>> f58d327e
}<|MERGE_RESOLUTION|>--- conflicted
+++ resolved
@@ -57,91 +57,6 @@
 @ActiveProfiles({"marketplace", "worker", "test"})
 class MarketplaceSubscriptionIdProviderTest {
 
-<<<<<<< HEAD
-    @MockBean
-    private SubscriptionRepository repo;
-
-    @MockBean
-    private SubscriptionSyncController syncController;
-
-    @MockBean
-    private MarketplaceSubscriptionCollector collector;
-
-    @MockBean
-    private ProductProfileRegistry profileRegistry;
-
-    @MockBean
-    @Qualifier("OpenShiftMetricsUsageCollector")
-    private MetricUsageCollector metricUsageCollector;
-
-    @Mock
-    private ProductProfile mockProfile;
-
-    @Autowired
-    private MarketplaceSubscriptionIdProvider idProvider;
-
-    private OffsetDateTime rangeStart = OffsetDateTime.now().minusDays(5);
-    private OffsetDateTime rangeEnd = OffsetDateTime.now().plusDays(5);
-
-    @BeforeEach
-    void setUp() {
-        when(profileRegistry.findProfileForSwatchProductId(anyString())).thenReturn(mockProfile);
-    }
-
-    @Test
-    void doesNotAllowReservedValuesInKey() {
-        UsageCalculation.Key key1 = new Key(String.valueOf(1), ServiceLevel._ANY, Usage.PRODUCTION);
-        UsageCalculation.Key key2 = new Key(String.valueOf(1), ServiceLevel.STANDARD, Usage._ANY);
-
-        assertThrows(IllegalArgumentException.class, () -> idProvider.findSubscriptionId("1000", key1,
-            rangeStart, rangeEnd));
-        assertThrows(IllegalArgumentException.class, () -> idProvider.findSubscriptionId("1000", key2,
-            rangeStart, rangeEnd));
-    }
-
-    @Test
-    void findsSubscriptionId() {
-        UsageCalculation.Key key = new Key(String.valueOf(1), ServiceLevel.STANDARD, Usage.PRODUCTION);
-        Subscription s = new Subscription();
-        s.setStartDate(OffsetDateTime.now().minusDays(7));
-        s.setEndDate(OffsetDateTime.now().plusDays(7));
-        s.setMarketplaceSubscriptionId("xyz");
-        List<Subscription> result = Collections.singletonList(s);
-
-        Map<String, Set<String>> roleMap = new HashMap<>();
-        Set<String> ocpRoles = Set.of("ocp");
-        roleMap.put(String.valueOf(1), ocpRoles);
-
-        when(mockProfile.getRolesBySwatchProduct()).thenReturn(roleMap);
-        when(repo.findSubscriptionByAccountAndUsageKey("1000", key, ocpRoles)).thenReturn(result);
-
-        Optional<String> actual = idProvider.findSubscriptionId("1000", key, rangeStart, rangeEnd);
-        assertEquals("xyz", actual.get());
-    }
-
-    @Test
-    void memoizesSubscriptionId() {
-        UsageCalculation.Key key = new Key(String.valueOf(1), ServiceLevel.STANDARD, Usage.PRODUCTION);
-        Subscription s = new Subscription();
-        s.setStartDate(OffsetDateTime.now().minusDays(7));
-        s.setEndDate(OffsetDateTime.now().plusDays(7));
-        s.setMarketplaceSubscriptionId("abc");
-        List<Subscription> result = Collections.singletonList(s);
-
-        Map<String, Set<String>> roleMap = new HashMap<>();
-        Set<String> ocpRoles = Set.of("ocp");
-        roleMap.put(String.valueOf(1), ocpRoles);
-
-        when(mockProfile.getRolesBySwatchProduct()).thenReturn(roleMap);
-        when(repo.findSubscriptionByAccountAndUsageKey("1000", key, ocpRoles))
-            .thenReturn(new ArrayList<>())
-            .thenReturn(result);
-
-        Optional<String> actual = idProvider.findSubscriptionId("1000", key, rangeStart, rangeEnd);
-        assertEquals("abc", actual.get());
-        verify(collector).fetchSubscription("1000", key);
-    }
-=======
   @MockBean private SubscriptionRepository repo;
 
   @MockBean private SubscriptionSyncController syncController;
@@ -234,5 +149,4 @@
 
     verify(collector).requestSubscriptions("org1000");
   }
->>>>>>> f58d327e
 }
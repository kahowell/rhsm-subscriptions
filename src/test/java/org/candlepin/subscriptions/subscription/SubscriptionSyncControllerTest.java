--- conflicted
+++ resolved
@@ -49,7 +49,6 @@
 
   @MockBean SubscriptionRepository subscriptionRepository;
 
-<<<<<<< HEAD
   @MockBean
   SubscriptionTaskManager subscriptionTaskManager;
 
@@ -57,14 +56,9 @@
   SubscriptionService subscriptionService;
 
 
-    @Test
-=======
   @MockBean CapacityReconciliationController capacityReconciliationController;
 
-  @MockBean SubscriptionService subscriptionService;
-
   @Test
->>>>>>> 3bbb1dcb
   void shouldCreateNewRecordOnQuantityChange() {
     Mockito.when(subscriptionRepository.findActiveSubscription(Mockito.anyString()))
         .thenReturn(Optional.of(createSubscription("123", "testsku", "456")));

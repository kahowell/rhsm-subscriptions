--- conflicted
+++ resolved
@@ -167,30 +167,6 @@
   }
 
   @Test
-<<<<<<< HEAD
-=======
-  void orgIdGetsOptedInWhenReportingMetrics(
-      PrometheusQueryWiremockExtension.PrometheusQueryWiremock prometheusServer) {
-    OffsetDateTime start = clock.startOfCurrentHour();
-    OffsetDateTime end = start.plusHours(4);
-    QueryResult data =
-        buildOpenShiftClusterQueryResult(
-            expectedOrgId,
-            expectedClusterId,
-            expectedSla,
-            expectedUsage,
-            expectedBillingProvider,
-            expectedBillingAccountId,
-            List.of(List.of(new BigDecimal("12312.345"), new BigDecimal(24))));
-    prometheusServer.stubQueryRange(data);
-
-    whenCollectMetrics(start, end);
-    verifyQueryRange(prometheusServer, start, end);
-    verify(optInController).optInByOrgId(expectedOrgId, OptInType.PROMETHEUS);
-  }
-
-  @Test
->>>>>>> 08a5a507
   @SuppressWarnings("indentation")
   void collectOpenShiftMetricsWillPersistEvents(
       PrometheusQueryWiremockExtension.PrometheusQueryWiremock prometheusServer) {

/*
 * Copyright (c) 2009 - 2019 Red Hat, Inc.
 *
 * This program is free software: you can redistribute it and/or modify
 * it under the terms of the GNU General Public License as published by
 * the Free Software Foundation, either version 3 of the License, or
 * (at your option) any later version.
 *
 * This program is distributed in the hope that it will be useful,
 * but WITHOUT ANY WARRANTY; without even the implied warranty of
 * MERCHANTABILITY or FITNESS FOR A PARTICULAR PURPOSE.  See the
 * GNU General Public License for more details.
 *
 * You should have received a copy of the GNU General Public License
 * along with this program.  If not, see <https://www.gnu.org/licenses/>.
 *
 * Red Hat trademarks are not licensed under GPLv3. No permission is
 * granted to use or replicate Red Hat trademarks that are incorporated
 * in this software or its documentation.
 */
package org.candlepin.insights.controller;

import org.candlepin.insights.api.model.OrgInventory;
import org.candlepin.insights.inventory.ConduitFacts;
import org.candlepin.insights.inventory.InventoryService;
import org.candlepin.insights.orgsync.OrgListStrategy;
import org.candlepin.insights.pinhead.PinheadService;
import org.candlepin.insights.pinhead.client.model.Consumer;

import org.slf4j.Logger;
import org.slf4j.LoggerFactory;
import org.springframework.beans.factory.annotation.Autowired;
import org.springframework.stereotype.Component;

import java.util.ArrayList;
import java.util.Arrays;
import java.util.HashSet;
import java.util.LinkedList;
import java.util.List;
import java.util.Map;
import java.util.Set;
import java.util.stream.Collectors;

import javax.validation.ConstraintViolation;
import javax.validation.Validator;

/**
 * Controller used to interact with the Inventory service.
 */
@Component
public class InventoryController {
    private static final Logger log = LoggerFactory.getLogger(InventoryController.class);

    private static final int KIBIBYTES_PER_GIBIBYTE = 1048576;
    private static final String COMMA_REGEX = ",\\s*";

    public static final String DMI_SYSTEM_UUID = "dmi.system.uuid";
    public static final String MAC_PREFIX = "net.interface.";
    public static final String MAC_SUFFIX = ".mac_address";

    // We should instead pull ip addresses from the following facts:
    //
    // net.interface.%.ipv4_address_list
    //      (or net.interface.%.ipv4_address if the list isn't present)
    // net.interface.%.ipv6_address.global_list
    //      (or net.interface.%.ipv6_address.global if the list isn't present)
    // net.interface.%.ipv6_address.link_list
    //      (or net.interface.%.ipv6_address.link if the list isn't present)
    public static final String IP_ADDRESS_FACT_REGEX =
        "^net\\.interface\\.[^.]*\\.ipv[46]_address(\\.global|\\.link)?(_list)?$";
    public static final String NETWORK_FQDN = "network.fqdn";
    public static final String CPU_SOCKETS = "cpu.cpu_socket(s)";
    public static final String CPU_CORES_PER_SOCKET = "cpu.core(s)_per_socket";
    public static final String MEMORY_MEMTOTAL = "memory.memtotal";
    public static final String UNAME_MACHINE = "uname.machine";
    public static final String VIRT_IS_GUEST = "virt.is_guest";
<<<<<<< HEAD
    public static final String INSIGHTS_ID = "insights_id";
=======
    public static final String UNKNOWN = "unknown";
    public static final String TRUE = "True";
    public static final String NONE = "none";
>>>>>>> 3f4182d7

    @Autowired
    private InventoryService inventoryService;

    @Autowired
    private PinheadService pinheadService;

    @Autowired
    private Validator validator;

    @Autowired
    private OrgListStrategy orgListStrategy;

    private static boolean isEmpty(String value) {
        return value == null || value.isEmpty();
    }

    public ConduitFacts getFactsFromConsumer(Consumer consumer) {
        final Map<String, String> pinheadFacts = consumer.getFacts();
        ConduitFacts facts = new ConduitFacts();
        facts.setOrgId(consumer.getOrgId());

        facts.setSubscriptionManagerId(consumer.getUuid());
        facts.setInsightsId(pinheadFacts.get(INSIGHTS_ID));

        extractNetworkFacts(pinheadFacts, facts);
        extractHardwareFacts(pinheadFacts, facts);
        extractHypervisorFacts(consumer, pinheadFacts, facts);

        List<String> productIds = consumer.getInstalledProducts().stream()
            .map(installedProduct -> installedProduct.getProductId().toString()).collect(Collectors.toList());
        facts.setRhProd(productIds);

        return facts;
    }

    private void extractHardwareFacts(Map<String, String> pinheadFacts, ConduitFacts facts) {
        String systemUuid = pinheadFacts.get(DMI_SYSTEM_UUID);
        if (!isEmpty(systemUuid)) {
            facts.setBiosUuid(systemUuid);
        }

        String cpuSockets = pinheadFacts.get(CPU_SOCKETS);
        String coresPerSocket = pinheadFacts.get(CPU_CORES_PER_SOCKET);
        if (!isEmpty(cpuSockets)) {
            Integer numCpuSockets = Integer.parseInt(cpuSockets);
            facts.setCpuSockets(numCpuSockets);
            if (!isEmpty(coresPerSocket)) {
                Integer numCoresPerSocket = Integer.parseInt(coresPerSocket);
                facts.setCpuCores(numCoresPerSocket * numCpuSockets);
            }
        }

        String memoryTotal = pinheadFacts.get(MEMORY_MEMTOTAL);
        if (!isEmpty(memoryTotal)) {
            try {
                int memoryBytes = Integer.parseInt(memoryTotal);
                // memtotal is a little less than accessible memory, round up to next GB
                int memoryGigabytes = (int) Math.ceil((float) memoryBytes / (float) KIBIBYTES_PER_GIBIBYTE);
                facts.setMemory(memoryGigabytes);
            }
            catch (NumberFormatException e) {
                log.warn("Bad memory.memtotal value", e);
            }
        }

        String architecture = pinheadFacts.get(UNAME_MACHINE);
        if (!isEmpty(architecture)) {
            facts.setArchitecture(architecture);
        }
    }

    private void extractNetworkFacts(Map<String, String> pinheadFacts, ConduitFacts facts) {

        String fqdn = pinheadFacts.get(NETWORK_FQDN);
        if (!isEmpty(fqdn)) {
            facts.setFqdn(fqdn);
        }

        List<String> macAddresses = new ArrayList<>();
        pinheadFacts.entrySet().stream()
            .filter(entry -> entry.getKey().startsWith(MAC_PREFIX) && entry.getKey().endsWith(MAC_SUFFIX))
            .forEach(entry -> {
                List<String> macs = Arrays.asList(entry.getValue().split(COMMA_REGEX));
                macAddresses.addAll(
                    macs.stream().filter(mac -> mac != null && !mac.equalsIgnoreCase(NONE) &&
                    !mac.equalsIgnoreCase(UNKNOWN)).collect(Collectors.toList())
                );
            });

        if (!macAddresses.isEmpty()) {
            facts.setMacAddresses(macAddresses);
        }
        extractIpAddresses(pinheadFacts, facts);
    }

    protected void extractIpAddresses(Map<String, String> pinheadFacts, ConduitFacts facts) {
        Set<String> ipAddresses = new HashSet<>();
        pinheadFacts.entrySet().stream()
            .filter(entry -> entry.getKey().matches(IP_ADDRESS_FACT_REGEX) && !isEmpty(entry.getValue()))
            .forEach(entry -> {
                List<String> items = Arrays.asList(entry.getValue().split(COMMA_REGEX));
                ipAddresses.addAll(items.stream()
                    .filter(addr -> !isEmpty(addr) && !addr.equalsIgnoreCase(UNKNOWN))
                    .collect(Collectors.toList())
                );
            });

        if (!ipAddresses.isEmpty()) {
            facts.setIpAddresses(new ArrayList(ipAddresses));
        }

    }

    private void extractHypervisorFacts(Consumer consumer, Map<String, String> pinheadFacts,
        ConduitFacts facts) {

        String isGuest = pinheadFacts.get(VIRT_IS_GUEST);
        if (!isEmpty(isGuest) && !isGuest.equalsIgnoreCase(UNKNOWN)) {
            facts.setIsVirtual(isGuest.equalsIgnoreCase(TRUE));
        }

        String vmHost = consumer.getHypervisorName();
        if (!isEmpty(vmHost)) {
            facts.setVmHost(vmHost);
        }
    }

    private List<ConduitFacts> getValidatedConsumers(String orgId) {
        List<ConduitFacts> conduitFactsForOrg = new LinkedList<>();
        for (Consumer consumer : pinheadService.getOrganizationConsumers(orgId)) {
            ConduitFacts facts;
            try {
                facts = getFactsFromConsumer(consumer);
            }
            catch (Exception e) {
                log.warn(String.format("Skipping consumer %s due to exception", consumer.getUuid()), e);
                continue;
            }
            facts.setAccountNumber(consumer.getAccountNumber());

            Set<ConstraintViolation<ConduitFacts>> violations = validator.validate(facts);
            if (violations.isEmpty()) {
                conduitFactsForOrg.add(facts);
            }
            else if (log.isInfoEnabled()) {
                log.info("Consumer {} failed validation: {}", consumer.getName(),
                    violations.stream().map(this::buildValidationMessage).collect(Collectors.joining("; "))
                );
            }

        }
        return conduitFactsForOrg;
    }

    public void updateInventoryForOrg(String orgId) {
        List<ConduitFacts> conduitFactsForOrg = getValidatedConsumers(orgId);
        inventoryService.sendHostUpdate(conduitFactsForOrg);
        log.info("Host inventory update completed for org: {}", orgId);
    }

    public OrgInventory getInventoryForOrg(String orgId) {
        List<ConduitFacts> conduitFactsForOrg = getValidatedConsumers(orgId);
        return inventoryService.getInventoryForOrgConsumers(conduitFactsForOrg);
    }

    private String buildValidationMessage(ConstraintViolation<ConduitFacts> x) {
        return String.format("%s: %s: %s", x.getPropertyPath(), x.getMessage(), x.getInvalidValue());
    }
}<|MERGE_RESOLUTION|>--- conflicted
+++ resolved
@@ -74,13 +74,10 @@
     public static final String MEMORY_MEMTOTAL = "memory.memtotal";
     public static final String UNAME_MACHINE = "uname.machine";
     public static final String VIRT_IS_GUEST = "virt.is_guest";
-<<<<<<< HEAD
     public static final String INSIGHTS_ID = "insights_id";
-=======
     public static final String UNKNOWN = "unknown";
     public static final String TRUE = "True";
     public static final String NONE = "none";
->>>>>>> 3f4182d7
 
     @Autowired
     private InventoryService inventoryService;

--- conflicted
+++ resolved
@@ -30,7 +30,6 @@
 import org.candlepin.subscriptions.util.ApplicationClock;
 import org.springframework.stereotype.Component;
 
-<<<<<<< HEAD
 import java.time.OffsetDateTime;
 import java.util.List;
 import java.util.Optional;
@@ -54,19 +53,6 @@
         this.subscriptionService = subscriptionService;
         this.subscriptionTaskManager = subscriptionTaskManager;
     }
-=======
-/** Update subscriptions from subscription service responses. */
-@Component
-public class SubscriptionSyncController {
-  private final SubscriptionRepository subscriptionRepository;
-  private final ApplicationClock clock;
-
-  public SubscriptionSyncController(
-      SubscriptionRepository subscriptionRepository, ApplicationClock clock) {
-    this.subscriptionRepository = subscriptionRepository;
-    this.clock = clock;
-  }
->>>>>>> f58d327e
 
   @Transactional
   public void syncSubscription(Subscription subscription) {
@@ -93,46 +79,18 @@
         }
 
         newSub.setMarketplaceSubscriptionId(SubscriptionDtoUtil.extractMarketplaceId(subscription));
-
-<<<<<<< HEAD
-                subscriptionRepository.save(newSub);
-            }
-            else {
-                updateSubscription(subscription, dbSub);
-                subscriptionRepository.save(dbSub);
-            }
-        }
-        else {
-            // create a new record
-            final org.candlepin.subscriptions.db.model.Subscription newSub =
-                convertDto(subscription);
-            subscriptionRepository.save(newSub);
-        }
-=======
         subscriptionRepository.save(newSub);
       } else {
-        updateSubscription(subscription, dbSub);
-        subscriptionRepository.save(dbSub);
+          updateSubscription(subscription, dbSub);
+          subscriptionRepository.save(dbSub);
       }
     } else {
-      // create a new record
-      final org.candlepin.subscriptions.db.model.Subscription newSub =
-          new org.candlepin.subscriptions.db.model.Subscription();
-      newSub.setSubscriptionId(String.valueOf(subscription.getId()));
-      newSub.setAccountNumber(String.valueOf(subscription.getOracleAccountNumber()));
-      newSub.setMarketplaceSubscriptionId(SubscriptionDtoUtil.extractMarketplaceId(subscription));
-      newSub.setSku(SubscriptionDtoUtil.extractSku(subscription));
-      newSub.setQuantity(subscription.getQuantity());
-      if (subscription.getEffectiveStartDate() != null) {
-        newSub.setStartDate(clock.dateFromMilliseconds(subscription.getEffectiveStartDate()));
-      }
-      if (subscription.getEffectiveEndDate() != null) {
-        newSub.setEndDate(clock.dateFromMilliseconds(subscription.getEffectiveEndDate()));
-      }
-      subscriptionRepository.save(newSub);
->>>>>>> f58d327e
+        // create a new record
+        final org.candlepin.subscriptions.db.model.Subscription newSub =
+                convertDto(subscription);
+        subscriptionRepository.save(newSub);
+        }
     }
-  }
 
   protected static boolean needNewRecord(
       Subscription dto, org.candlepin.subscriptions.db.model.Subscription entity) {
@@ -141,14 +99,15 @@
 
   protected void updateSubscription(
       Subscription dto, org.candlepin.subscriptions.db.model.Subscription entity) {
-    if (dto.getEffectiveEndDate() != null) {
-      entity.setEndDate(clock.dateFromMilliseconds(dto.getEffectiveEndDate()));
-    }
-<<<<<<< HEAD
+      if (dto.getEffectiveEndDate() != null) {
+          entity.setEndDate(clock.dateFromMilliseconds(dto.getEffectiveEndDate()));
+      }
+  }
 
-    public void syncAllSubcriptionsForOrg(String orgId) {
+  public void syncAllSubcriptionsForOrg(String orgId) {
         subscriptionTaskManager.syncSubscriptionsForOrg(orgId, 0, 100L);
     }
+
 
     public void syncSubscriptions(String orgId, String offset, String limit) throws ApiException {
         int index = Integer.parseInt(offset);
@@ -192,10 +151,6 @@
         entity.setOwnerId(String.valueOf(subscription.getWebCustomerId()));
         entity.setMarketplaceSubscriptionId(SubscriptionDtoUtil.extractMarketplaceId(subscription));
         entity.setAccountNumber(String.valueOf(subscription.getOracleAccountNumber()));
-
         return entity;
     }
-=======
-  }
->>>>>>> f58d327e
 }
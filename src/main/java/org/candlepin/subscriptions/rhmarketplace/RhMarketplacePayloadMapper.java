--- conflicted
+++ resolved
@@ -26,7 +26,6 @@
 import java.util.Collections;
 import java.util.List;
 import java.util.Objects;
-import java.util.Optional;
 import java.util.stream.Collectors;
 import org.candlepin.subscriptions.db.model.BillingProvider;
 import org.candlepin.subscriptions.db.model.HardwareMeasurementType;
@@ -158,13 +157,8 @@
     List<UsageEvent> events = new ArrayList<>();
     for (TallySnapshot snapshot : eligibleSnapshots) {
       String productId = snapshot.getProductId();
-<<<<<<< HEAD
-      // billingAcctID is a temp is _ANY for now, as HostTallyBucket doesn't accept null.
-      String billingAcctId = Optional.ofNullable(snapshot.getBillingAccountId()).orElse("_ANY");
-=======
       // Use "_ANY" because we don't support multiple rh marketplace accounts for a single customer
       String billingAcctId = "_ANY";
->>>>>>> d5dd12b4
 
       // call MarketplaceIdProvider.findSubscriptionId once available
       UsageCalculation.Key usageKey =

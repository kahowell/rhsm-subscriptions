--- conflicted
+++ resolved
@@ -154,13 +154,7 @@
   private void reconcileSubscriptionProductIds(Subscription subscription) {
     Offering offering = subscription.getOffering();
 
-<<<<<<< HEAD
-    Set<String> expectedProducts =
-        productExtractor.getProducts(
-            offering.getProductIdsAsStrings(), offering.isMigrationOffering());
-=======
     Set<String> expectedProducts = offering.getProductTags();
->>>>>>> e9976e1c
     var toBeRemoved =
         subscription.getSubscriptionProductIds().stream()
             .filter(p -> !expectedProducts.contains(p))

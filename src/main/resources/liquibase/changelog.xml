--- conflicted
+++ resolved
@@ -118,13 +118,10 @@
     <!-- Uncomment once the above changeset has landed in prod -->
     <!-- <include file="liquibase/202307051245-drop-instance_id-columns.xml"/> -->
     <include file="liquibase/202308151557-fix-subscription-measurement-metric-id-casing.xml"/>
-<<<<<<< HEAD
     <include file="liquibase/202308211518-rename-rhel-product-ids.xml"/>
-=======
     <include file="liquibase/202307261851-event-change-event-type-data.xml"/>
     <include file="liquibase/202308210806-add-metric-id-instance-measurements.xml"/>
     <!-- Uncomment once the above changeset has landed in prod -->
     <!-- <include file="liquibase/202308210906-drop-uom-column-instance-measurements.xml"/> -->
->>>>>>> 54e114aa
 </databaseChangeLog>
 <!-- vim: set expandtab sts=4 sw=4 ai: -->
<?xml version="1.0" encoding="UTF-8"?>

<databaseChangeLog
  xmlns="http://www.liquibase.org/xml/ns/dbchangelog"
  xmlns:xsi="http://www.w3.org/2001/XMLSchema-instance"
  xsi:schemaLocation="http://www.liquibase.org/xml/ns/dbchangelog
        http://www.liquibase.org/xml/ns/dbchangelog/dbchangelog-3.1.xsd">

    <include file="liquibase/201906181633-create-schema.xml"/>
    <include file="liquibase/201907121110-add-snapshot-date-index.xml"/>
    <include file="liquibase/201907121757-add-sockets-column.xml"/>
    <include file="liquibase/201909162045-add-capacity-table.xml"/>
    <include file="liquibase/201910021550-add-physical-counts-columns.xml"/>
    <include file="liquibase/201910091200-add-hypervisor-counts-columns.xml"/>
    <include file="liquibase/201910291044-alter-capacity-pk-and-tally-idx.xml"/>
    <include file="liquibase/201911061510-drop-account-not-null.xml"/>
    <include file="liquibase/201911141401-add-cores-to-subscription-capacity.xml"/>
    <include file="liquibase/202001031047-add-marketing-product-id-to-capacity.xml"/>
    <include file="liquibase/202001141534-add-snapshot-measurements-table.xml"/>
    <include file="liquibase/202002061140-update-copy-measurement-procedure.xml"/>
    <include file="liquibase/202002140932-add-sla-column-to-snapshot-and-capacity-tables.xml"/>
    <include file="liquibase/202003021107-make-tally-sla-non-null.xml"/>
    <include file="liquibase/202003261146-add-table-for-account-config.xml"/>
    <include file="liquibase/202003271146-add-table-for-org-config.xml"/>
    <include file="liquibase/202005041611-add-usage-column-to-snapshot-and-capacity-tables.xml"/>
    <include file="liquibase/202005281015-add-host-and-host-tally-bucket-tables.xml" />
    <include file="liquibase/202006180903-add-usage-to-host.xml" />
    <include file="liquibase/202007140728-change-id-column-on-hosts-table.xml" />
    <include file="liquibase/202009041415-use-uuid-for-id-on-hosts-table.xml" />
    <include file="liquibase/202008250927-add-cloudigrade-type.xml" />
    <include file="liquibase/202009211317-add-additional-host-fields.xml" />
    <include file="liquibase/202010080931-fix-capacity-unspecified.xml" />
    <include file="liquibase/202011090921-re-add-hypervisor-type.xml" />
    <include file="liquibase/202012181510-add-offering-table.xml" />
    <include file="liquibase/202012141133-enforce-display-name-not-null.xml" />
    <include file="liquibase/202011130945-add-events-table.xml" />
    <include file="liquibase/202101081600-tweak-offering.xml" />
    <include file="liquibase/202101121122-add-subscription-table.xml" />
    <include file="liquibase/202102031030-update-subscription-pkey.xml" />
    <include file="liquibase/202101260823-add-measurements-tables.xml" />
    <include file="liquibase/202101291558-modify-hosts-for-non-hbi-sources.xml" />
    <include file="liquibase/202102260917-add-instance-monthly-totals.xml" />
    <include file="liquibase/202102261751-add-marketplace-subscription-id.xml" />
    <include file="liquibase/202103031601-modify-hosts-instance-id-not-null.xml" />
    <include file="liquibase/202102251446-add-constraints-indexes-fields-to-events.xml" />
    <include file="liquibase/202104051823-add-constraints-to-tally-snapshots.xml" />
    <include file="liquibase/202104091791-insert-openshift-skus.xml" />
    <include file="liquibase/202107121534-add-subscription-number-to-subscription.xml" />
    <include file="liquibase/202107140929-ent-4055-cleanup-event-data.xml" />
    <include file="liquibase/202111331133-add-account-service-table.xml" />
    <include file="liquibase/202110211313-add-rhosak-offering.xml" />
    <include file="liquibase/202110211314-add-description-column-to-offering.xml" />
    <include file="liquibase/202112171721-add-subscription-indexes.xml" />
    <include file="liquibase/202202041415-add-unlimited-usage-column-to-offering-table.xml" />
    <include file="liquibase/202202211433-add-billing-provider-column-to-subscription-table.xml" />
    <include file="liquibase/202203161423-add-billing-provider-column-to-host-table.xml" />
    <include file="liquibase/202203241102-add-billing-provider-column-to-tally-snapshots.xml" />
    <include file="liquibase/202204081020-add-billing-account-id-column-to-subscriptions.xml" />
    <include file="liquibase/202204131346-add-billing-account-id-column-to-hosts.xml" />
    <include file="liquibase/202204041547-add-billing-account-id-column-to-snapshot-table.xml" />
    <include file="liquibase/202205021439-add-billingProvider-and-billingAccountId-columns-to-host-tally-buckets.xml" />
    <include file="liquibase/202205191543-recreate-billing-columns.xml"/>
    <include file="liquibase/202205161446-update-index-on-host-tally-bucket.xml"/>
    <include file="liquibase/202205171157-update-billing-account-and-billing-provider-columns-in-snapshot-and-host-tally-bucket-tables.xml"/>
    <include file="liquibase/202205231334-create-billable-usage-tracking-table.xml"/>
    <include file="liquibase/202206021315-add-version-to-billable-usage-tracking-table.xml"/>
    <include file="liquibase/202207201200-add-org-id-to-event-table.xml"/>
    <include file="liquibase/202207051553-drop-deprecated-tally-snapshot-columns.xml"/>
    <include file="liquibase/202208091622-add-org-id-to-account-config.xml"/>
    <include file="liquibase/202208241137-remove-copy-triggers.xml"/>
    <include file="liquibase/202208241637-clean-up-tally-measurements-after-revert.xml"/>
    <include file="liquibase/202208231227-add-org-id-to-account-service-table.xml"/>
    <include file="liquibase/202208301033-default-null-hardware-measurements.xml"/>
    <include file="liquibase/202208301423-set-tally-snapshot-owner-id.xml"/>
    <include file="liquibase/202209121018-update-primary-key-of-account-config.xml"/>
    <!--
    NOTE: we're temporarily disabling 202208251616-migrate-cores-sockets-data.xml because the
    migration blocks cronjobs, etc
    <include file="liquibase/202208251616-migrate-cores-sockets-data.xml"/>
    -->
    <include file="liquibase/202208191129-add-version-to-host_tally_buckets.xml"/>
    <include file="liquibase/202209301035-migrate-org-id-to-hosts-table.xml"/>
    <include file="liquibase/202209301614-migrate-org-id-to-events-table.xml"/>
    <include file="liquibase/202209301230-migrate-org-id-to-billable-usage-table.xml"/>
    <include file="liquibase/202210101553-make-account-config-org-id-nullable.xml"/>
    <include file="liquibase/202210101642-drop-unused-opt-in-flags.xml"/>
    <include file="liquibase/202210211001-set-account-services-org-id.xml"/>
    <include file="liquibase/202210251446-change-constraints-indexes-fields-to-events.xml"/>
    <include file="liquibase/202210281140-rename-owner-id-to-org-id.xml"/>
    <include file="liquibase/202211011504-drop-hardware-measurements-table.xml"/>
    <include file="liquibase/202211071027-change-account_services-pkey.xml"/>
    <include file="liquibase/202211181230-update-primary-key-migrate-org-id-to-billable-usage-table.xml"/>
    <include file="liquibase/202211091649-rename-physical-virtual-cores-sockets-columns.xml"/>
    <include file="liquibase/202211281427-change-account_services-account-number-drop_not_null.xml"/>
    <include file="liquibase/202211301043-update-host-table-constraints.xml"/>
    <include file="liquibase/202212121039-create-tally-instance-view.xml"/>
    <include file="liquibase/202301041519-fix-tally-snapshot-index-for-rollup-query.xml"/>
    <include file="liquibase/202212011334-add-billing-factor-column-to-remittance-table.xml"/>
    <include file="liquibase/202301031409-update-tally-instance-view.xml"/>
    <include file="liquibase/202301251546-remove-sockets-and-cores-from-hosts-table.xml"/>
    <include file="liquibase/202212161446-add-derived-sku-to-offering.xml"/>
    <include file="liquibase/202301311609-update-tally-instance-view-default-num-of-guest-add-subscription_manager_id.xml"/>
    <include file="liquibase/202302141154-add-basilisk-product.xml"/>
    <include file="liquibase/202302151544-remove-uuid-cast-on-instance-id-in-tally-instance-view.xml"/>
    <include file="liquibase/202305231003-update-remittance-table-for-history.xml"/>
    <!--    <include file="/liquibase/202305261600-rollback-update-remittance-table-for-history.xml" />-->
    <include file="liquibase/202305231247-update-host-pk-for-dup-violation.xml"/>
    <include file="liquibase/202305031403-create-subscription-measurements-table.xml"/>
    <include file="liquibase/202306201611-add-subscription-id-index-for-measurements.xml"/>
    <include file="liquibase/202306151541-add-sku-foreign-key-to-subscription.xml"/>
    <include file="liquibase/202306291611-add-extra-index-for-product-ids.xml"/>
    <include file="liquibase/202307131511-drop-trigger-on-subscription.xml"/>
    <include file="liquibase/202307171013-add-indexes-for-tally-instance-view-queries.xml"/>
    <include file="liquibase/202307131456-remove-granularity-from-billable-usage-remittance.xml"/>
    <include file="liquibase/202307051132-rename-instance_id-to-host_id.xml"/>
    <!-- Uncomment once the above changeset has landed in prod -->
    <!-- <include file="liquibase/202307051245-drop-instance_id-columns.xml"/> -->
    <include file="liquibase/202308151557-fix-subscription-measurement-metric-id-casing.xml"/>
    <!-- Disabling below due to issues during prod deploy on 2023-08-29 -->
    <!-- <include file="liquibase/202308211518-rename-rhel-product-ids.xml"/> -->
    <include file="liquibase/202307261851-event-change-event-type-data.xml"/>
    <include file="liquibase/202308210806-add-metric-id-instance-measurements.xml"/>
    <include file="liquibase/202308210906-drop-uom-column-instance-measurements.xml"/>
    <include file="liquibase/202308231356-add-metric-id-tally-measurements.xml"/>
    <include file="liquibase/202308231456-drop-uom-column-tally-measurements.xml"/>
    <include file="liquibase/202309111412-drop-subscription-capacity-table.xml"/>
    <include file="liquibase/202309011316-rename-id-event-record.xml"/>
    <!-- Uncomment once the above changeset has landed in prod -->
    <!-- <include file="liquibase/202309011416-drop-id-event-record.xml"/> -->
    <include file="liquibase/202309081416-add-span-id-event-record.xml"/>
<<<<<<< HEAD
    <include file="liquibase/202309181256-add-recorddate-column-events.xml"/>
=======
    <!-- Need to fix duplicate key issue -->
    <!-- <include file="liquibase/202309181629-fix-measurement-metric-id-formatting.xml"/> -->
>>>>>>> 06dcc7b9
</databaseChangeLog>
<!-- vim: set expandtab sts=4 sw=4 ai: --><|MERGE_RESOLUTION|>--- conflicted
+++ resolved
@@ -128,11 +128,8 @@
     <!-- Uncomment once the above changeset has landed in prod -->
     <!-- <include file="liquibase/202309011416-drop-id-event-record.xml"/> -->
     <include file="liquibase/202309081416-add-span-id-event-record.xml"/>
-<<<<<<< HEAD
     <include file="liquibase/202309181256-add-recorddate-column-events.xml"/>
-=======
     <!-- Need to fix duplicate key issue -->
     <!-- <include file="liquibase/202309181629-fix-measurement-metric-id-formatting.xml"/> -->
->>>>>>> 06dcc7b9
 </databaseChangeLog>
 <!-- vim: set expandtab sts=4 sw=4 ai: -->
--- conflicted
+++ resolved
@@ -16,15 +16,11 @@
           5mSamples: >-
             max(sum_over_time(#{metric.queryParams[prometheusMetric]}[1h:5m]) / 13.0) by (_id)
             * on(_id) group_right
-<<<<<<< HEAD
-            min_over_time(#{metric.queryParams[prometheusMetadataMetric]}{product="#{metric.queryParams[product]}", ebs_account="#{runtime[account]}", billing_model="marketplace", support=~"Premium|Standard|Self-Support|None"}[1h])
+            min_over_time(#{metric.queryParams[prometheusMetadataMetric]}{product="#{metric.queryParams[product]}", external_organization="#{runtime[orgId]}", billing_model="marketplace", support=~"Premium|Standard|Self-Support|None"}[1h])
           addonSamples: >-
             #{metric.queryParams[prometheusMetric]}
             * on(_id) group_right
-            min_over_time(#{metric.queryParams[prometheusMetadataMetric]}{resource_type="addon",resource_name="#{metric.queryParams[resourceName]}", ebs_account="#{runtime[account]}",billing_model="marketplace", support=~"Premium|Standard|Self-Support|None"}[1h])
-=======
-            min_over_time(#{metric.queryParams[prometheusMetadataMetric]}{product="#{metric.queryParams[product]}", external_organization="#{runtime[orgId]}", billing_model="marketplace", support=~"Premium|Standard|Self-Support|None"}[1h])
->>>>>>> 0c15b675
+            min_over_time(#{metric.queryParams[prometheusMetadataMetric]}{resource_type="addon",resource_name="#{metric.queryParams[resourceName]}", external_organization="#{runtime[orgId]}", billing_model="marketplace", support=~"Premium|Standard|Self-Support|None"}[1h])
         maxAttempts: ${OPENSHIFT_MAX_ATTEMPTS:50}
         backOffMaxInterval: ${OPENSHIFT_BACK_OFF_MAX_INTERVAL:50000}
         backOffInitialInterval: ${OPENSHIFT_BACK_OFF_INITIAL_INTERVAL:1000}

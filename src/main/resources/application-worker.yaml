CLOUDIGRADE_HOST: ${clowder.endpoints[?(@.app == 'cloudigrade')].hostname:localhost}
CLOUDIGRADE_PORT: ${clowder.endpoints[?(@.app == 'cloudigrade')].port:8080}
CLOUDIGRADE_INTERNAL_HOST: ${CLOUDIGRADE_HOST}
CLOUDIGRADE_INTERNAL_PORT: ${CLOUDIGRADE_PORT}
TASKS_TOPIC: ${clowder.kafka.topics[?(@.requestedName == 'platform.rhsm-subscriptions.tasks')].name:platform.rhsm-subscriptions.tasks}
TALLY_TOPIC: ${clowder.kafka.topics[?(@.requestedName == 'platform.rhsm-subscriptions.tally')].name:platform.rhsm-subscriptions.tally}
BILLABLE_USAGE_TOPIC: ${clowder.kafka.topics[?(@.requestedName == 'platform.rhsm-subscriptions.billable-usage')].name:platform.rhsm-subscriptions.billable-usage}

rhsm-subscriptions:
  jmx:
    tallyBean:
      hourlyTallyDurationLimitDays: 90d
  inventory-service:
    datasource:
      url: jdbc:postgresql://${INVENTORY_DATABASE_HOST:localhost}/${INVENTORY_DATABASE_DATABASE:insights}
      username: ${INVENTORY_DATABASE_USERNAME:insights}
      password: ${INVENTORY_DATABASE_PASSWORD:insights}
      driver-class-name: org.postgresql.Driver
      platform: postgresql
      hikari:
        connection-timeout: ${INVENTORY_DATABASE_CONNECTION_TIMEOUT_MS:30000}
        maximum-pool-size: ${INVENTORY_DATABASE_MAX_POOL_SIZE:10}
        auto-commit: false  # required to enable cursor-based streaming in native queries
  account-list-resource-location: ${ACCOUNT_LIST_RESOURCE_LOCATION:}

  cloudigrade-enabled: ${CLOUDIGRADE_ENABLED:false}
  cloudigrade-max-attempts: ${CLOUDIGRADE_MAX_ATTEMPTS:2}
  cloudigrade:
    url: http://${CLOUDIGRADE_HOST}:${CLOUDIGRADE_PORT}/api/cloudigrade/v2
    maxConnections: ${CLOUDIGRADE_MAX_CONNECTIONS:100}
    presharedKey: ${CLOUDIGRADE_PSK:}
    internal:
      url: http://${CLOUDIGRADE_INTERNAL_HOST}:${CLOUDIGRADE_INTERNAL_PORT}/internal/api/cloudigrade/v1
      presharedKey: ${CLOUDIGRADE_PSK:}
  tally-summary-producer:
    back-off-initial-interval: ${TALLY_SUMMARY_PRODUCER_BACK_OFF_INITIAL_INTERVAL:1s}
    back-off-max-interval: ${TALLY_SUMMARY_PRODUCER_BACK_OFF_MAX_INTERVAL:1m}
    back-off-multiplier: ${TALLY_SUMMARY_PRODUCER_BACK_OFF_MULTIPLIER:2}
    max-attempts: ${TALLY_SUMMARY_PRODUCER_MAX_ATTEMPTS:5}
    topic: ${TALLY_TOPIC}
  billing-producer:
    back-off-initial-interval: ${BILLING_PRODUCER_BACK_OFF_INITIAL_INTERVAL:1s}
    back-off-max-interval: ${BILLING_PRODUCER_BACK_OFF_MAX_INTERVAL:1m}
    back-off-multiplier: ${BILLING_PRODUCER_BACK_OFF_MULTIPLIER:2}
    max-attempts: ${BILLING_PRODUCER_MAX_ATTEMPTS:1}
    incoming:
      topic: ${TALLY_TOPIC}
      kafka-group-id: swatch-producer-billing
      seek-override-end: ${KAFKA_SEEK_OVERRIDE_END:false}
      seek-override-timestamp: ${KAFKA_SEEK_OVERRIDE_TIMESTAMP:}
    outgoing:
      topic: ${BILLABLE_USAGE_TOPIC}
    contracts:
<<<<<<< HEAD
      back-off-initial-interval: ${CONTRACT_CLIENT_BACK_OFF_INITIAL_INTERVAL_MILLIS:1000}
      back-off-max-interval: ${CONTRACT_CLIENT_BACK_OFF_MAX_INTERVAL_MILLIS:64000}
      back-off-multiplier: ${CONTRACT_CLIENT__BACK_OFF_MULTIPLIER:2}
      max-attempts: ${CONTRACT_CLIENT__MAX_ATTEMPTS:6}
      url: ${CONTRACTS_URL:http://localhost:8000}
=======
      url: ${SWATCH_CONTRACTS_INTERNAL_SERVICE_URL:http://localhost:8001}
>>>>>>> 796d65a9
      psk: ${SWATCH_SELF_PSK:placeholder}
  tasks:
    topic: ${TASKS_TOPIC}
    kafka-group-id: ${KAFKA_GROUP_ID:rhsm-subscriptions-task-processor}
    seek-override-end: ${KAFKA_SEEK_OVERRIDE_END:false}
    seek-override-timestamp: ${KAFKA_SEEK_OVERRIDE_TIMESTAMP:}
  tally-max-hbi-account-size: ${TALLY_MAX_HBI_ACCOUNT_SIZE:2147483647}  # Integer.MAX_VALUE by default
  hbi-reconciliation-flush-interval: ${HBI_RECONCILIATION_FLUSH_INTERVAL:1024}
  host-last-sync-threshold: ${HOST_LAST_SYNC_THRESHOLD:24h}<|MERGE_RESOLUTION|>--- conflicted
+++ resolved
@@ -51,15 +51,11 @@
     outgoing:
       topic: ${BILLABLE_USAGE_TOPIC}
     contracts:
-<<<<<<< HEAD
       back-off-initial-interval: ${CONTRACT_CLIENT_BACK_OFF_INITIAL_INTERVAL_MILLIS:1000}
       back-off-max-interval: ${CONTRACT_CLIENT_BACK_OFF_MAX_INTERVAL_MILLIS:64000}
       back-off-multiplier: ${CONTRACT_CLIENT__BACK_OFF_MULTIPLIER:2}
       max-attempts: ${CONTRACT_CLIENT__MAX_ATTEMPTS:6}
-      url: ${CONTRACTS_URL:http://localhost:8000}
-=======
       url: ${SWATCH_CONTRACTS_INTERNAL_SERVICE_URL:http://localhost:8001}
->>>>>>> 796d65a9
       psk: ${SWATCH_SELF_PSK:placeholder}
   tasks:
     topic: ${TASKS_TOPIC}

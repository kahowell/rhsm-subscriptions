/*
 * Copyright Red Hat, Inc.
 *
 * This program is free software: you can redistribute it and/or modify
 * it under the terms of the GNU General Public License as published by
 * the Free Software Foundation, either version 3 of the License, or
 * (at your option) any later version.
 *
 * This program is distributed in the hope that it will be useful,
 * but WITHOUT ANY WARRANTY; without even the implied warranty of
 * MERCHANTABILITY or FITNESS FOR A PARTICULAR PURPOSE.  See the
 * GNU General Public License for more details.
 *
 * You should have received a copy of the GNU General Public License
 * along with this program.  If not, see <https://www.gnu.org/licenses/>.
 *
 * Red Hat trademarks are not licensed under GPLv3. No permission is
 * granted to use or replicate Red Hat trademarks that are incorporated
 * in this software or its documentation.
 */
package com.redhat.swatch.contract.model;

import com.redhat.swatch.contract.openapi.model.Contract;
import com.redhat.swatch.contract.openapi.model.Dimension;
import com.redhat.swatch.contract.openapi.model.PartnerEntitlementContract;
import com.redhat.swatch.contract.repository.ContractEntity;
import com.redhat.swatch.contract.repository.ContractMetricEntity;
import java.util.List;
import java.util.Objects;
import java.util.Set;
import org.mapstruct.Mapper;
import org.mapstruct.Mapping;

@Mapper(componentModel = "cdi")
public interface ContractMapper {

  Contract contractEntityToDto(ContractEntity contract);

  @Mapping(target = "lastUpdated", ignore = true)
  ContractEntity dtoToContractEntity(Contract contract);

  @Mapping(target = "subscriptionNumber", source = "contract.redHatSubscriptionNumber")
  ContractEntity partnerContractToContractEntity(PartnerEntitlementContract contract);

<<<<<<< HEAD
  @Mapping(target = "metricId", source = "dimension.dimensionName")
  @Mapping(target = "value", source = "dimension.dimensionValue")
  ContractMetricEntity dimensionToContractMetricEntity(Dimension dimension);

  Set<ContractMetricEntity> dimensionToContractMetricEntity(List<Dimension> dimensions);

  default ContractEntity reconcileUpstreamContract(PartnerEntitlementContract upstreamContract) {
    ContractEntity entity = partnerContractToContractEntity(upstreamContract);
    entity.setMetrics(dimensionToContractMetricEntity(upstreamContract.getCurrentDimensions()));
    if (Objects.nonNull(upstreamContract.getCurrentDimensions())) {
      entity.setEndDate(upstreamContract.getCurrentDimensions().get(0).getExpirationDate());
=======
    if (Objects.requireNonNullElse(contractDto.getMetrics(), new ArrayList<>()).isEmpty()) {
      contractEntity.metrics(new HashSet<>());
    } else {
      contractEntity.metrics(
          contractDto.getMetrics().stream()
              .map(
                  (x -> {
                    var builder = ContractMetricEntity.builder();
                    builder.metricId(x.getMetricId());
                    builder.value(x.getValue());
                    if (Objects.nonNull(contractDto.getUuid())) {
                      builder.contractUuid(UUID.fromString(contractDto.getUuid()));
                    }
                    return builder.build();
                  }))
              .collect(Collectors.toSet()));
>>>>>>> 60b631da
    }
    return entity;
  }
}<|MERGE_RESOLUTION|>--- conflicted
+++ resolved
@@ -42,7 +42,6 @@
   @Mapping(target = "subscriptionNumber", source = "contract.redHatSubscriptionNumber")
   ContractEntity partnerContractToContractEntity(PartnerEntitlementContract contract);
 
-<<<<<<< HEAD
   @Mapping(target = "metricId", source = "dimension.dimensionName")
   @Mapping(target = "value", source = "dimension.dimensionValue")
   ContractMetricEntity dimensionToContractMetricEntity(Dimension dimension);
@@ -54,7 +53,14 @@
     entity.setMetrics(dimensionToContractMetricEntity(upstreamContract.getCurrentDimensions()));
     if (Objects.nonNull(upstreamContract.getCurrentDimensions())) {
       entity.setEndDate(upstreamContract.getCurrentDimensions().get(0).getExpirationDate());
-=======
+    return entity;
+  }
+  
+  @AfterMapping
+  default void propogateContractUuid(
+      @MappingTarget final ContractEntity.ContractEntityBuilder contractEntity,
+      final Contract contractDto) {
+
     if (Objects.requireNonNullElse(contractDto.getMetrics(), new ArrayList<>()).isEmpty()) {
       contractEntity.metrics(new HashSet<>());
     } else {
@@ -71,8 +77,6 @@
                     return builder.build();
                   }))
               .collect(Collectors.toSet()));
->>>>>>> 60b631da
     }
-    return entity;
   }
 }
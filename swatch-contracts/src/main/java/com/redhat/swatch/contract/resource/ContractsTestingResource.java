/*
 * Copyright Red Hat, Inc.
 *
 * This program is free software: you can redistribute it and/or modify
 * it under the terms of the GNU General Public License as published by
 * the Free Software Foundation, either version 3 of the License, or
 * (at your option) any later version.
 *
 * This program is distributed in the hope that it will be useful,
 * but WITHOUT ANY WARRANTY; without even the implied warranty of
 * MERCHANTABILITY or FITNESS FOR A PARTICULAR PURPOSE.  See the
 * GNU General Public License for more details.
 *
 * You should have received a copy of the GNU General Public License
 * along with this program.  If not, see <https://www.gnu.org/licenses/>.
 *
 * Red Hat trademarks are not licensed under GPLv3. No permission is
 * granted to use or replicate Red Hat trademarks that are incorporated
 * in this software or its documentation.
 */
package com.redhat.swatch.contract.resource;

<<<<<<< HEAD
import com.redhat.swatch.JmsPriceProducer;
=======
import com.redhat.swatch.contract.exception.UpdateContractException;
>>>>>>> 65b23d57
import com.redhat.swatch.contract.openapi.model.Contract;
import com.redhat.swatch.contract.openapi.model.PartnerEntitlementContract;
import com.redhat.swatch.contract.openapi.model.StatusResponse;
import com.redhat.swatch.contract.openapi.resource.ApiException;
import com.redhat.swatch.contract.openapi.resource.DefaultApi;
import com.redhat.swatch.contract.service.ContractService;
import java.time.OffsetDateTime;
import java.util.List;
import java.util.Objects;
import javax.annotation.security.RolesAllowed;
import javax.enterprise.context.ApplicationScoped;
import javax.inject.Inject;
import javax.json.bind.Jsonb;
import javax.json.bind.JsonbBuilder;
import javax.transaction.Transactional;
import javax.ws.rs.ProcessingException;
import lombok.extern.slf4j.Slf4j;

@Slf4j
@ApplicationScoped
public class ContractsTestingResource implements DefaultApi {

  @Inject ContractService service;

<<<<<<< HEAD
  @Inject JmsPriceProducer producer;

  /*@Inject
  @Channel("prices")
  Emitter<String> emitter;
  @Transactional
  public void testActiveMQ(){
    producer.generate();
    emitter.send("Hello Kartik producer");
    Jsonb jsonb = JsonbBuilder.create();
    String jsonString = jsonb.toJson(contract);
    producer.sendContract(jsonString);
  }*/

=======
  /**
   * Create contract record in database from provided contract dto payload
   *
   * @param contract
   * @return Contract
   * @throws ApiException
   * @throws ProcessingException
   */
>>>>>>> 65b23d57
  @Override
  @Transactional
  @RolesAllowed({"test"})
  public Contract createContract(Contract contract) throws ApiException, ProcessingException {
    log.info("Creating contract");
    return service.createContract(contract);
  }

  /**
   * @param contract
   * @return
   * @throws ApiException
   * @throws ProcessingException
   */

  public StatusResponse createPartnerEntitlementContract(PartnerEntitlementContract contract)
      throws ApiException, ProcessingException {
    Jsonb jsonb = JsonbBuilder.create();
    String jsonString = jsonb.toJson(contract);
    producer.sendContract(jsonString);
    return null;
  }

  @Override
  @RolesAllowed({"test"})
  public void deleteContractByUUID(String uuid) throws ApiException, ProcessingException {
    log.info("Deleting contract {}", uuid);
    service.deleteContract(uuid);
  }

  /**
   * Get a list of saved contracts based on URL query parameters
   *
   * @param orgId
   * @param productId
   * @param metricId
   * @param billingProvider
   * @param billingAccountId
   * @return List<Contract> dtos
   * @throws ApiException
   * @throws ProcessingException
   */
  @Override
  @RolesAllowed({"test", "support", "service"})
  public List<Contract> getContract(
      String orgId,
      String productId,
      String metricId,
      String billingProvider,
      String billingAccountId,
      OffsetDateTime timestamp)
      throws ApiException, ProcessingException {
    return service.getContracts(orgId, productId, metricId, billingProvider, billingAccountId);
  }

  /**
   * Verify that the path variable uuid matches the payload uuid, then update the contract in the
   * database with provided values
   *
   * @param uuid
   * @param contract
   * @return Contract
   * @throws ApiException
   * @throws ProcessingException
   */
  @Override
  @RolesAllowed({"test"})
  public Contract updateContract(String uuid, Contract contract)
      throws ApiException, ProcessingException {

    if (Objects.nonNull(contract.getUuid()) && !Objects.equals(uuid, contract.getUuid())) {
      throw new UpdateContractException("Uuid in path variable and uuid in payload do not match");
    }
    log.info("Updating contract {}", uuid);

    contract.setUuid(uuid);

    return service.updateContract(contract);
  }

  @Override
  @RolesAllowed({"test"})
  public StatusResponse createPartnerEntitlementContract(PartnerEntitlementContract contract)
      throws ApiException, ProcessingException {
    return service.createPartnerContract(contract);
  }
}<|MERGE_RESOLUTION|>--- conflicted
+++ resolved
@@ -20,11 +20,8 @@
  */
 package com.redhat.swatch.contract.resource;
 
-<<<<<<< HEAD
 import com.redhat.swatch.JmsPriceProducer;
-=======
 import com.redhat.swatch.contract.exception.UpdateContractException;
->>>>>>> 65b23d57
 import com.redhat.swatch.contract.openapi.model.Contract;
 import com.redhat.swatch.contract.openapi.model.PartnerEntitlementContract;
 import com.redhat.swatch.contract.openapi.model.StatusResponse;
@@ -49,7 +46,6 @@
 
   @Inject ContractService service;
 
-<<<<<<< HEAD
   @Inject JmsPriceProducer producer;
 
   /*@Inject
@@ -64,7 +60,6 @@
     producer.sendContract(jsonString);
   }*/
 
-=======
   /**
    * Create contract record in database from provided contract dto payload
    *
@@ -73,7 +68,6 @@
    * @throws ApiException
    * @throws ProcessingException
    */
->>>>>>> 65b23d57
   @Override
   @Transactional
   @RolesAllowed({"test"})
@@ -82,20 +76,6 @@
     return service.createContract(contract);
   }
 
-  /**
-   * @param contract
-   * @return
-   * @throws ApiException
-   * @throws ProcessingException
-   */
-
-  public StatusResponse createPartnerEntitlementContract(PartnerEntitlementContract contract)
-      throws ApiException, ProcessingException {
-    Jsonb jsonb = JsonbBuilder.create();
-    String jsonString = jsonb.toJson(contract);
-    producer.sendContract(jsonString);
-    return null;
-  }
 
   @Override
   @RolesAllowed({"test"})
@@ -154,10 +134,25 @@
     return service.updateContract(contract);
   }
 
-  @Override
+/*  @Override
   @RolesAllowed({"test"})
   public StatusResponse createPartnerEntitlementContract(PartnerEntitlementContract contract)
       throws ApiException, ProcessingException {
     return service.createPartnerContract(contract);
+  }*/
+
+  /**
+   * @param contract
+   * @return
+   * @throws ApiException
+   * @throws ProcessingException
+   */
+
+  public StatusResponse createPartnerEntitlementContract(PartnerEntitlementContract contract)
+          throws ApiException, ProcessingException {
+    Jsonb jsonb = JsonbBuilder.create();
+    String jsonString = jsonb.toJson(contract);
+    producer.sendContract(jsonString);
+    return null;
   }
 }
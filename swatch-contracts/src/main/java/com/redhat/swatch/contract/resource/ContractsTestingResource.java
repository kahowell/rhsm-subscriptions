/*
 * Copyright Red Hat, Inc.
 *
 * This program is free software: you can redistribute it and/or modify
 * it under the terms of the GNU General Public License as published by
 * the Free Software Foundation, either version 3 of the License, or
 * (at your option) any later version.
 *
 * This program is distributed in the hope that it will be useful,
 * but WITHOUT ANY WARRANTY; without even the implied warranty of
 * MERCHANTABILITY or FITNESS FOR A PARTICULAR PURPOSE.  See the
 * GNU General Public License for more details.
 *
 * You should have received a copy of the GNU General Public License
 * along with this program.  If not, see <https://www.gnu.org/licenses/>.
 *
 * Red Hat trademarks are not licensed under GPLv3. No permission is
 * granted to use or replicate Red Hat trademarks that are incorporated
 * in this software or its documentation.
 */
package com.redhat.swatch.contract.resource;

import com.redhat.swatch.contract.exception.UpdateContractException;
import com.redhat.swatch.contract.openapi.model.Contract;
import com.redhat.swatch.contract.openapi.model.PartnerEntitlementContract;
import com.redhat.swatch.contract.openapi.model.StatusResponse;
import com.redhat.swatch.contract.openapi.resource.ApiException;
import com.redhat.swatch.contract.openapi.resource.DefaultApi;
import com.redhat.swatch.contract.service.ContractService;
import java.util.List;
<<<<<<< HEAD
import java.util.Map;
import javax.annotation.security.RolesAllowed;
=======
import java.util.Objects;
>>>>>>> 29979d24
import javax.enterprise.context.ApplicationScoped;
import javax.inject.Inject;
import javax.transaction.Transactional;
import javax.ws.rs.ProcessingException;
import lombok.extern.slf4j.Slf4j;

@Slf4j
@ApplicationScoped
public class ContractsTestingResource implements DefaultApi {

  @Inject ContractService service;

  /**
   * Create contract record in database from provided contract dto payload
   *
   * @param contract
   * @return Contract
   * @throws ApiException
   * @throws ProcessingException
   */
  @Override
  @Transactional
  @RolesAllowed({"test"})
  public Contract createContract(Contract contract) throws ApiException, ProcessingException {
    log.info("Creating contract");
    return service.createContract(contract);
  }

  @Override
  @RolesAllowed({"test"})
  public void deleteContractByUUID(String uuid) throws ApiException, ProcessingException {
    log.info("Deleting contract {}", uuid);
    service.deleteContract(uuid);
  }

  /**
   * Get a list of saved contracts based on URL query parameters
   *
   * @param orgId
   * @param productId
   * @param metricId
   * @param billingProvider
   * @param billingAccountId
   * @return List<Contract> dtos
   * @throws ApiException
   * @throws ProcessingException
   */
  @Override
  @RolesAllowed({"test", "support", "service"})
  public List<Contract> getContract(
      String orgId,
      String productId,
      String metricId,
      String billingProvider,
      String billingAccountId)
      throws ApiException, ProcessingException {
<<<<<<< HEAD
    Map<String, Object> parameters = new HashMap<>();
    parameters.put("orgId", orgId);
    parameters.put("productId", productId);
    parameters.put("metricId", metricId);
    parameters.put("billingProvider", billingProvider);
    parameters.put("billingAccountId", billingAccountId);

    return service.getContracts(parameters);
=======
    return service.getContracts(orgId, productId, metricId, billingProvider, billingAccountId);
>>>>>>> 29979d24
  }

  /**
   * Verify that the path variable uuid matches the payload uuid, then update the contract in the
   * database with provided values
   *
   * @param uuid
   * @param contract
   * @return Contract
   * @throws ApiException
   * @throws ProcessingException
   */
  @Override
  @RolesAllowed({"test"})
  public Contract updateContract(String uuid, Contract contract)
      throws ApiException, ProcessingException {
<<<<<<< HEAD
    log.info("Updating contract {}", uuid);
=======

    if (Objects.nonNull(contract.getUuid()) && !Objects.equals(uuid, contract.getUuid())) {
      throw new UpdateContractException("Uuid in path variable and uuid in payload do not match");
    }

    contract.setUuid(uuid);

>>>>>>> 29979d24
    return service.updateContract(contract);
  }

  @Override
  @RolesAllowed({"test"})
  public StatusResponse createPartnerEntitlementContract(PartnerEntitlementContract contract)
      throws ApiException, ProcessingException {
    return service.createPartnerContract(contract);
  }
}<|MERGE_RESOLUTION|>--- conflicted
+++ resolved
@@ -28,12 +28,8 @@
 import com.redhat.swatch.contract.openapi.resource.DefaultApi;
 import com.redhat.swatch.contract.service.ContractService;
 import java.util.List;
-<<<<<<< HEAD
-import java.util.Map;
+import java.util.Objects;
 import javax.annotation.security.RolesAllowed;
-=======
-import java.util.Objects;
->>>>>>> 29979d24
 import javax.enterprise.context.ApplicationScoped;
 import javax.inject.Inject;
 import javax.transaction.Transactional;
@@ -90,18 +86,7 @@
       String billingProvider,
       String billingAccountId)
       throws ApiException, ProcessingException {
-<<<<<<< HEAD
-    Map<String, Object> parameters = new HashMap<>();
-    parameters.put("orgId", orgId);
-    parameters.put("productId", productId);
-    parameters.put("metricId", metricId);
-    parameters.put("billingProvider", billingProvider);
-    parameters.put("billingAccountId", billingAccountId);
-
-    return service.getContracts(parameters);
-=======
     return service.getContracts(orgId, productId, metricId, billingProvider, billingAccountId);
->>>>>>> 29979d24
   }
 
   /**
@@ -118,17 +103,14 @@
   @RolesAllowed({"test"})
   public Contract updateContract(String uuid, Contract contract)
       throws ApiException, ProcessingException {
-<<<<<<< HEAD
-    log.info("Updating contract {}", uuid);
-=======
 
     if (Objects.nonNull(contract.getUuid()) && !Objects.equals(uuid, contract.getUuid())) {
       throw new UpdateContractException("Uuid in path variable and uuid in payload do not match");
     }
+    log.info("Updating contract {}", uuid);
 
     contract.setUuid(uuid);
 
->>>>>>> 29979d24
     return service.updateContract(contract);
   }
 

--- conflicted
+++ resolved
@@ -49,34 +49,9 @@
     value: '10'
   - name: ENV_NAME
     value: env-swatch-system-conduit
-<<<<<<< HEAD
   - name: IMAGE
     value: quay.io/cloudservices/rhsm-subscriptions
   - name: IMAGE_TAG
-=======
-
-  - name: ORG_SYNC_SCHEDULE
-    value: 0 0 * * *
-  - name: ENABLE_SPLUNK_HEC
-    value: 'true'
-  - name: SPLUNK_SOURCE
-    value: 'rhsm-subscription-hec'
-  - name: SPLUNK_SOURCE_TYPE
-    value: 'springboot_server'
-  - name: SPLUNK_MESSAGE_FORMAT
-    value: 'text'
-  - name: SPLUNK_HEC_URL
-    value: https://splunk-hec.redhat.com:8088
-  - name: SPLUNK_HEC_CONNECT_TIMEOUT
-    value: '5000'
-  - name: SPLUNK_HEC_BATCH_SIZE
-    value: '1'
-  - name: SPLUNK_HEC_TERMINATION_TIMEOUT
-    value: '2000'
-  - name: CURL_CRON_IMAGE
-    value: registry.access.redhat.com/ubi8/ubi-minimal
-  - name: CURL_CRON_IMAGE_TAG
->>>>>>> 897b65c2
     value: latest
   - name: CURL_CRON_MEMORY_REQUEST
     value: 500Mi

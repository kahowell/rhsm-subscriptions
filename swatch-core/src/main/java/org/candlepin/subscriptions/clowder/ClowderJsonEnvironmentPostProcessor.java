--- conflicted
+++ resolved
@@ -44,11 +44,7 @@
   public static final String JSON_RESOURCE_LOCATION =
       "rhsm-subscriptions.clowder.json-resource-location";
 
-<<<<<<< HEAD
-  public static final String CLOWDER_STRICT_LOADING = "rhsm-subscriptions.clowder.strictLoading";
-=======
   public static final String CLOWDER_STRICT_LOADING = "rhsm-subscriptions.clowder.strict-loading";
->>>>>>> 979408c5
 
   // At a minimum this needs to run after the ConfigDataEnvironmentPostProcessor so that we can read
   // JSON_RESOURCE_LOCATION out of the config files
@@ -96,15 +92,7 @@
         .map(getMapper())
         .filter(Objects::nonNull)
         .findFirst()
-<<<<<<< HEAD
-        .ifPresentOrElse(
-            clowderJson -> {
-              processJson(environment, clowderJson);
-            },
-            onFailure);
-=======
         .ifPresentOrElse(clowderJson -> processJson(environment, clowderJson), onFailure);
->>>>>>> 979408c5
   }
 
   private Function<PropertySource<?>, ClowderJson> getMapper() {

--- conflicted
+++ resolved
@@ -98,22 +98,19 @@
   @Column(name = "instance_id")
   private String instanceId;
 
-<<<<<<< HEAD
-  /*
+  @Column(name = "metering_batch_id")
+  private UUID meteringBatchId;
+
+
+  @Id private OffsetDateTime timestamp;
+
+    /*
   Since we have a bitemporal pattern, the "timestamp" and "actual_date" means the same.
   Accordingly, "record_date" refers to the date when we entered the activity into our system,
   "update_date" refers to the date when we made any changes to the record.
 
   For reference: https://martinfowler.com/articles/bitemporal-history.html#TheTwoDimensions
   */
-
-  private OffsetDateTime timestamp;
-=======
-  @Column(name = "metering_batch_id")
-  private UUID meteringBatchId;
-
-  @Id private OffsetDateTime timestamp;
->>>>>>> 608d3ecf
 
   @CreationTimestamp
   @Column(name = "record_date")
